--- conflicted
+++ resolved
@@ -35,21 +35,7 @@
   UserCancelError,
 } from "../../src/error/common";
 import { MockTools } from "../core/utils";
-<<<<<<< HEAD
-import { globalVars, setTools } from "../../src/core/globalVars";
-import { environmentManager } from "../../src/core/environment";
-import mockedEnv, { RestoreFn } from "mocked-env";
-import { EnvInfoLoaderMW_V3 } from "../../src/core/middleware/envInfoLoaderV3";
-import { FxCore } from "../../src/core/FxCore";
-import { pathUtils, YmlFileNameOld } from "../../src/component/utils/pathUtils";
-import * as path from "path";
-import { yamlParser } from "../../src/component/configManager/parser";
-import { ProjectModel } from "../../src/component/configManager/interface";
-import { MetadataV3 } from "../../src/common/versionMetadata";
-import { FileNotFoundError, MissingEnvironmentVariablesError } from "../../src/error/common";
 import { parseSetOutputCommand } from "../../src/component/driver/script/scriptDriver";
-=======
->>>>>>> f4f78249
 
 describe("envUtils", () => {
   const tools = new MockTools();
@@ -122,12 +108,6 @@
       sandbox.stub(fs, "pathExists").resolves(true);
       const res = await pathUtils.getEnvFolderPath("");
       assert.isTrue(res.isOk());
-<<<<<<< HEAD
-=======
-      if (res.isOk()) {
-        assert.equal(res.value, path.join("", "./env"));
-      }
->>>>>>> f4f78249
     });
     it("returns undefined value", async () => {
       const mockProjectModel: ProjectModel = {
@@ -142,7 +122,6 @@
         assert.isUndefined(res.value);
       }
     });
-<<<<<<< HEAD
   });
 
   describe("pathUtils.getEnvFilePath", () => {
@@ -169,66 +148,6 @@
       sandbox.stub(pathUtils, "getYmlFilePath").resolves("./xxx");
       const res = await pathUtils.getEnvFilePath(".", "dev");
       assert.isTrue(res.isOk());
-    });
-  });
-
-  it("envUtil.readEnv", async () => {
-    sandbox.stub(pathUtils, "getEnvFilePath").resolves(ok("."));
-    const encRes = await cryptoProvider.encrypt(decrypted);
-    if (encRes.isErr()) throw encRes.error;
-    const encrypted = encRes.value;
-    sandbox
-      .stub(fs, "readFile")
-      .onFirstCall()
-      .resolves("TEAMSFX_ENV=env\nTEAMS_APP_ID=testappid\nTAB_ENDPOINT=testendpoint" as any)
-      .onSecondCall()
-      .resolves(("SECRET_ABC=" + encrypted) as any);
-    sandbox.stub(fs, "pathExists").resolves(true);
-    sandbox.stub(settingsUtil, "readSettings").resolves(ok(mockSettings));
-    const res = await envUtil.readEnv(".", "dev");
-    assert.isTrue(res.isOk());
-    assert.equal(process.env.SECRET_ABC, decrypted);
-  });
-  it("envUtil.readEnv silent", async () => {
-    sandbox.stub(fs, "pathExists").resolves(false);
-    sandbox.stub(pathUtils, "getEnvFilePath").resolves(ok("."));
-    sandbox.stub(settingsUtil, "readSettings").resolves(ok(mockSettings));
-    const res = await envUtil.readEnv(".", "dev", false, true);
-    assert.isTrue(res.isOk());
-    if (res.isOk()) {
-      assert.deepEqual(res.value, { TEAMSFX_ENV: "dev" });
-    }
-=======
->>>>>>> f4f78249
-  });
-
-  describe("pathUtils.getEnvFilePath", () => {
-    it("happy path", async () => {
-      const mockProjectModel: ProjectModel = {
-        version: "1.0.0",
-        environmentFolderPath: "/home/envs",
-      };
-      sandbox.stub(pathUtils, "getYmlFilePath").resolves("./xxx");
-      sandbox.stub(yamlParser, "parse").resolves(ok(mockProjectModel));
-      sandbox.stub(fs, "pathExists").resolves(true);
-      const res = await pathUtils.getEnvFilePath(".", "dev");
-      assert.isTrue(res.isOk());
-      if (res.isOk()) {
-        assert.equal(res.value, path.join("/home/envs", ".env.dev"));
-      }
-    });
-    it("returns default value", async () => {
-      const mockProjectModel: ProjectModel = {
-        version: "1.0.0",
-      };
-      sandbox.stub(yamlParser, "parse").resolves(ok(mockProjectModel));
-      sandbox.stub(fs, "pathExists").resolves(true);
-      sandbox.stub(pathUtils, "getYmlFilePath").resolves("./xxx");
-      const res = await pathUtils.getEnvFilePath(".", "dev");
-      assert.isTrue(res.isOk());
-      if (res.isOk()) {
-        assert.equal(res.value, path.join("./env", ".env.dev"));
-      }
     });
   });
 
