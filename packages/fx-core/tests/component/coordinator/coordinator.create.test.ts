--- conflicted
+++ resolved
@@ -1029,90 +1029,6 @@
   });
 });
 
-<<<<<<< HEAD
-=======
-describe("Office XML Addin", async () => {
-  let mockedEnvRestore: RestoreFn = () => {};
-  const sandbox = sinon.createSandbox();
-  const tools = new MockTools();
-  tools.ui = new MockedUserInteraction();
-  setTools(tools);
-
-  beforeEach(() => {
-    sandbox.stub(fs, "ensureDir").resolves();
-    mockedEnvRestore = mockedEnv({ TEAMSFX_NEW_GENERATOR: "false" });
-  });
-
-  afterEach(() => {
-    sandbox.restore();
-    mockedEnvRestore();
-  });
-
-  it("should scaffold project successfully", async () => {
-    const context = createContext();
-    context.userInteraction = new MockedUserInteraction();
-
-    sandbox.stub(OfficeXMLAddinGenerator, "generate").resolves(ok(undefined));
-
-    const inputs: Inputs = {
-      platform: Platform.VSCode,
-      folder: ".",
-      [QuestionNames.ProjectType]: ProjectTypeOptions.officeXMLAddin().id,
-      [QuestionNames.OfficeAddinHost]: OfficeAddinHostOptions.word().id,
-      [QuestionNames.AppName]: randomAppName(),
-      [QuestionNames.Scratch]: ScratchOptions.yes().id,
-    };
-    const res = await coordinator.create(context, inputs);
-    assert.isTrue(res.isOk());
-  });
-
-  it("should return error if app name is invalid", async () => {
-    const context = createContext();
-    context.userInteraction = new MockedUserInteraction();
-    const inputs: Inputs = {
-      platform: Platform.VSCode,
-      folder: ".",
-      [QuestionNames.AppName]: "__invalid__",
-      [QuestionNames.ProjectType]: ProjectTypeOptions.officeXMLAddin().id,
-    };
-    const res = await coordinator.create(context, inputs);
-    assert.isTrue(res.isErr() && res.error instanceof InputValidationError);
-  });
-
-  it("should return error if app name is undefined", async () => {
-    const context = createContext();
-    context.userInteraction = new MockedUserInteraction();
-    const inputs: Inputs = {
-      platform: Platform.VSCode,
-      folder: ".",
-      [QuestionNames.AppName]: undefined,
-      [QuestionNames.ProjectType]: ProjectTypeOptions.officeXMLAddin().id,
-    };
-    const res = await coordinator.create(context, inputs);
-    assert.isTrue(res.isErr() && res.error instanceof MissingRequiredInputError);
-  });
-
-  it("should return error if OfficeXMLAddinGenerator returns error", async () => {
-    const context = createContext();
-    context.userInteraction = new MockedUserInteraction();
-
-    const mockedError = new SystemError("mockedSource", "mockedError", "mockedMessage");
-    sandbox.stub(OfficeXMLAddinGenerator, "generate").resolves(err(mockedError));
-
-    const inputs: Inputs = {
-      platform: Platform.VSCode,
-      folder: ".",
-      [QuestionNames.Scratch]: ScratchOptions.yes().id,
-      [QuestionNames.AppName]: randomAppName(),
-      [QuestionNames.ProjectType]: ProjectTypeOptions.officeXMLAddin().id,
-      [QuestionNames.OfficeAddinHost]: OfficeAddinHostOptions.word().id,
-    };
-    const res = await coordinator.create(context, inputs);
-    assert.isTrue(res.isErr() && res.error.name === "mockedError");
-  });
-});
-
->>>>>>> 2b135ccd
 describe("Office Addin", async () => {
   let mockedEnvRestore: RestoreFn = () => {};
   const sandbox = sinon.createSandbox();
