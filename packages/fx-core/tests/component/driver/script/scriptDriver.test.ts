// Copyright (c) Microsoft Corporation.
// Licensed under the MIT license.

import { IProgressHandler } from "@microsoft/teamsfx-api";
import { assert } from "chai";
import child_process from "child_process";
import fs from "fs-extra";
import "mocha";
import os from "os";
import * as sinon from "sinon";
import * as tools from "../../../../src/common/tools";
import { DriverContext } from "../../../../src/component/driver/interface/commonArgs";
import {
  convertScriptErrorToFxError,
<<<<<<< HEAD
=======
  parseSetOutputCommand,
>>>>>>> dev
  scriptDriver,
} from "../../../../src/component/driver/script/scriptDriver";
import * as charsetUtils from "../../../../src/component/utils/charsetUtils";
import { DefaultEncoding, getSystemEncoding } from "../../../../src/component/utils/charsetUtils";
import { ScriptExecutionError, ScriptTimeoutError } from "../../../../src/error/script";
import { MockUserInteraction } from "../../../core/utils";
import { TestAzureAccountProvider } from "../../util/azureAccountMock";
import { TestLogProvider } from "../../util/logProviderMock";

describe("Script Driver test", () => {
  const sandbox = sinon.createSandbox();
  beforeEach(() => {
    sandbox.stub(tools, "waitSeconds").resolves();
  });
  afterEach(async () => {
    sandbox.restore();
  });
  it("execute success: set-output and append to file", async () => {
<<<<<<< HEAD
    // sandbox.stub(charsetUtils, "getSystemEncoding").resolves("utf-8");
    const appendFileSyncStub = sandbox.stub(fs, "appendFileSync");
    // const cp = {
    //   stdout: {
    //     on: sandbox.stub() as any,
    //   },
    //   stderr: {
    //     on: sandbox.stub() as any,
    //   },
    // };
    // sandbox
    //   .stub(child_process, "exec")
    //   .callsArgWith(2, null)
    //   .returns(cp as child_process.ChildProcess);
    // cp.stdout.on.callsFake((event: string, callback: (data: string) => void) => {
    //   callback("::set-output MY_KEY=MY_VALUE");
    // });
=======
    const appendFileSyncStub = sandbox.stub(fs, "appendFileSync");
>>>>>>> dev
    const args = {
      workingDirectory: "./",
      run: `echo '::set-output MY_KEY=MY_VALUE'`,
      redirectTo: "./log",
    };
    const context = {
      azureAccountProvider: new TestAzureAccountProvider(),
      logProvider: new TestLogProvider(),
      ui: new MockUserInteraction(),
      progressBar: {
        start: async (detail?: string): Promise<void> => {},
        next: async (detail?: string): Promise<void> => {},
        end: async (): Promise<void> => {},
      } as IProgressHandler,
      projectPath: "./",
    } as DriverContext;
    const res = await scriptDriver.execute(args, context);
<<<<<<< HEAD
    if (res.result.isErr()) {
      console.log(res.result.error);
    }
=======
>>>>>>> dev
    assert.isTrue(res.result.isOk());
    if (res.result.isOk()) {
      const output = res.result.value;
      assert.equal(output.get("MY_KEY"), "MY_VALUE");
    }
    sinon.assert.called(appendFileSyncStub);
  });
  it("execute failed: child_process.exec return error", async () => {
    const error = new Error("test error");
    sandbox.stub(charsetUtils, "getSystemEncoding").resolves("utf-8");
    sandbox.stub(child_process, "exec").callsArgWith(2, error, "");
    const args = {
      workingDirectory: "./",
      run: "abc",
    };
    const context = {
      azureAccountProvider: new TestAzureAccountProvider(),
      logProvider: new TestLogProvider(),
      ui: new MockUserInteraction(),
      projectPath: "./",
    } as DriverContext;
    const res = await scriptDriver.execute(args, context);
    assert.isTrue(res.result.isErr());
  });
  it("convertScriptErrorToFxError ScriptTimeoutError", async () => {
    const error = { killed: true } as child_process.ExecException;
    const res = convertScriptErrorToFxError(error, "test");
    assert.isTrue(res instanceof ScriptTimeoutError);
  });
  it("convertScriptErrorToFxError ScriptExecutionError", async () => {
    const error = { killed: false, message: "command failed" } as child_process.ExecException;
    const res = convertScriptErrorToFxError(error, "test");
    assert.isTrue(res instanceof ScriptExecutionError);
  });
});

describe("getSystemEncoding", () => {
  const sandbox = sinon.createSandbox();
  afterEach(() => {
    sandbox.restore();
  });
  it("should return a string", async () => {
    const result = await getSystemEncoding();
    assert.isTrue(typeof result === "string");
  });
  it("should return default encoding on other platform", async () => {
    sandbox.stub(os, "platform").returns("netbsd");
    const result = await getSystemEncoding();
    assert.equal(result, "utf-8");
  });

  it("should return gb2312 on win32 platform", async () => {
    sandbox.stub(os, "platform").returns("win32");
    sandbox.stub(child_process, "exec").callsArgWith(2, null, "Active code page: 936");
    const result = await getSystemEncoding();
    assert.equal(result, "gb2312");
  });

  it("should return utf-8 on linux platform", async () => {
    sandbox.stub(os, "platform").returns("linux");
    sandbox.stub(child_process, "exec").callsArgWith(2, null, "UTF-8");
    const result = await getSystemEncoding();
    assert.equal(result, "utf-8");
  });

  it("should return utf-8 on darwin platform", async () => {
    sandbox.stub(os, "platform").returns("darwin");
    sandbox.stub(child_process, "exec").callsArgWith(2, null, "zh_CN.UTF-8");
    const result = await getSystemEncoding();
    assert.equal(result, "utf-8");
  });

  it("should return default encoding when Error happens on win32 platform", async () => {
    sandbox.stub(os, "platform").returns("win32");
    const error = new Error("test error");
    sandbox.stub(child_process, "exec").callsArgWith(2, error, "");
    const result = await getSystemEncoding();
    assert.equal(result, DefaultEncoding);
  });

  it("should return default encoding when Error happens on linux platform", async () => {
    sandbox.stub(os, "platform").returns("linux");
    const error = new Error("test error");
    sandbox.stub(child_process, "exec").callsArgWith(2, error, "");
    const result = await getSystemEncoding();
    assert.equal(result, DefaultEncoding);
  });

  it("should return default encoding when Error happens on darwin platform", async () => {
    sandbox.stub(os, "platform").returns("darwin");
    const error = new Error("test error");
    sandbox.stub(child_process, "exec").callsArgWith(2, error, "");
    const result = await getSystemEncoding();
    assert.equal(result, DefaultEncoding);
  });
});
<<<<<<< HEAD
=======

describe("parseSetOutputCommand", () => {
  it("parse one key value pair", async () => {
    const res = parseSetOutputCommand('echo "::set-teamsfx-env TAB_DOMAIN=localhost:53000"');
    assert.deepEqual(res, { TAB_DOMAIN: "localhost:53000" });
  });
  it("parse two key value pairs", async () => {
    const res = parseSetOutputCommand(
      'echo "::set-teamsfx-env TAB_DOMAIN=localhost:53000"; echo "::set-teamsfx-env TAB_ENDPOINT=https://localhost:53000";'
    );
    assert.deepEqual(res, {
      TAB_DOMAIN: "localhost:53000",
      TAB_ENDPOINT: "https://localhost:53000",
    });
  });
});
>>>>>>> dev<|MERGE_RESOLUTION|>--- conflicted
+++ resolved
@@ -12,10 +12,7 @@
 import { DriverContext } from "../../../../src/component/driver/interface/commonArgs";
 import {
   convertScriptErrorToFxError,
-<<<<<<< HEAD
-=======
   parseSetOutputCommand,
->>>>>>> dev
   scriptDriver,
 } from "../../../../src/component/driver/script/scriptDriver";
 import * as charsetUtils from "../../../../src/component/utils/charsetUtils";
@@ -34,27 +31,7 @@
     sandbox.restore();
   });
   it("execute success: set-output and append to file", async () => {
-<<<<<<< HEAD
-    // sandbox.stub(charsetUtils, "getSystemEncoding").resolves("utf-8");
     const appendFileSyncStub = sandbox.stub(fs, "appendFileSync");
-    // const cp = {
-    //   stdout: {
-    //     on: sandbox.stub() as any,
-    //   },
-    //   stderr: {
-    //     on: sandbox.stub() as any,
-    //   },
-    // };
-    // sandbox
-    //   .stub(child_process, "exec")
-    //   .callsArgWith(2, null)
-    //   .returns(cp as child_process.ChildProcess);
-    // cp.stdout.on.callsFake((event: string, callback: (data: string) => void) => {
-    //   callback("::set-output MY_KEY=MY_VALUE");
-    // });
-=======
-    const appendFileSyncStub = sandbox.stub(fs, "appendFileSync");
->>>>>>> dev
     const args = {
       workingDirectory: "./",
       run: `echo '::set-output MY_KEY=MY_VALUE'`,
@@ -72,12 +49,6 @@
       projectPath: "./",
     } as DriverContext;
     const res = await scriptDriver.execute(args, context);
-<<<<<<< HEAD
-    if (res.result.isErr()) {
-      console.log(res.result.error);
-    }
-=======
->>>>>>> dev
     assert.isTrue(res.result.isOk());
     if (res.result.isOk()) {
       const output = res.result.value;
@@ -174,8 +145,6 @@
     assert.equal(result, DefaultEncoding);
   });
 });
-<<<<<<< HEAD
-=======
 
 describe("parseSetOutputCommand", () => {
   it("parse one key value pair", async () => {
@@ -191,5 +160,4 @@
       TAB_ENDPOINT: "https://localhost:53000",
     });
   });
-});
->>>>>>> dev+});