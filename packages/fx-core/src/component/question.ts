// Copyright (c) Microsoft Corporation.
// Licensed under the MIT license.
import {
  CLIPlatforms,
  ContextV3,
  DynamicPlatforms,
  err,
  FuncQuestion,
  FxError,
  Inputs,
  InputsWithProjectPath,
  Json,
  MultiSelectQuestion,
  ok,
  OptionItem,
  Platform,
  ProjectSettingsV3,
  QTreeNode,
  ResourceContextV3,
  Result,
  SingleSelectQuestion,
  Stage,
  TextInputQuestion,
  UserError,
  v2,
  v3,
  Void,
} from "@microsoft/teamsfx-api";
import { isVSProject } from "../common/projectSettingsHelper";
import { HelpLinks, ResourcePlugins } from "../common/constants";
import { getDefaultString, getLocalizedString } from "../common/localizeUtils";
import {
  hasAAD,
  hasAPIM,
  hasAzureResourceV3,
  hasBot,
  hasApi,
  hasKeyVault,
  hasTab,
} from "../common/projectSettingsHelperV3";
import { canAddCICDWorkflows } from "../common/tools";
import {
  ApiConnectionOptionItem,
  AzureResourceApim,
  AzureResourceApimNewUI,
  AzureResourceFunction,
  AzureResourceFunctionNewUI,
  AzureResourceKeyVault,
  AzureResourceKeyVaultNewUI,
  AzureResourceSQL,
  AzureResourceSQLNewUI,
  AzureSolutionQuestionNames,
  BotFeatureIds,
  BotNewUIOptionItem,
  BotOptionItem,
  CicdOptionItem,
  CommandAndResponseOptionItem,
  ComponentNames,
  HostTypeOptionSPFx,
  MessageExtensionItem,
  MessageExtensionNewUIItem,
  NotificationOptionItem,
  Runtime,
  SingleSignOnOptionItem,
  TabFeatureIds,
  TabNewUIOptionItem,
  TabNonSsoItem,
  TabOptionItem,
  TabSPFxNewUIItem,
  WorkflowOptionItem,
  BuiltInFeaturePluginNames,
  GLOBAL_CONFIG,
  SOLUTION_PROVISION_SUCCEEDED,
} from "./constants";
import { ComponentName2pluginName } from "./migrate";
import { getComponent } from "./workflow";
import { STATIC_TABS_MAX_ITEMS, Constants as Constants1 } from "./resource/appManifest/constants";
import {
  createHostTypeTriggerQuestion,
  getConditionOfNotificationTriggerQuestion,
  showNotificationTriggerCondition,
} from "./feature/bot/question";
import { NoCapabilityFoundError } from "../core/error";
import { ProgrammingLanguageQuestion } from "../core/question";
import { createContextV3 } from "./utils";
import {
  isBotNotificationEnabled,
  isCLIDotNetEnabled,
  isSPFxMultiTabEnabled,
} from "../common/featureFlags";
import { buildQuestionNode } from "./resource/azureSql/questions";
import { ApiConnectorImpl } from "./feature/apiconnector/ApiConnectorImpl";
import { webpartNameQuestion } from "./resource/spfx/utils/questions";
import { getQuestionsForDeployAPIM } from "./resource/apim/apim";
import { canAddSso } from "./feature/sso";
import { addCicdQuestion } from "./feature/cicd/cicd";
import { InvalidFeature } from "./error";
import { manifestUtils } from "./resource/appManifest/utils/ManifestUtils";
import { getAddSPFxQuestionNode } from "./feature/spfx";
import { Constants } from "./resource/aadApp/constants";
import { functionNameQuestion } from "./feature/api/question";
import path from "path";
import fs from "fs-extra";

export async function getQuestionsForProvisionV3(
  inputs: Inputs
): Promise<Result<QTreeNode | undefined, FxError>> {
  if (inputs.platform === Platform.CLI_HELP) {
    const node = new QTreeNode({ type: "group" });
    node.addChild(new QTreeNode(AskSubscriptionQuestion));
    node.addChild(buildQuestionNode());
    return ok(node);
  } else {
    // const node = new QTreeNode({ type: "group" });
    // if (hasAzureResourceV3(context.projectSetting as ProjectSettingsV3)) {
    //   node.addChild(new QTreeNode(AskSubscriptionQuestion));
    // }
    // return ok(node);
    return ok(undefined);
  }
}

export async function getQuestionsForDeployV3(
  ctx: ContextV3,
  inputs: Inputs,
  envInfo?: v3.EnvInfoV3
): Promise<Result<QTreeNode | undefined, FxError>> {
  //VS project has no selection interaction, and will deploy all selectable components by default.
  if (isVSProject(ctx.projectSetting)) {
    return ok(undefined);
  }
  if (inputs.platform === Platform.VSCode && inputs[Constants.INCLUDE_AAD_MANIFEST] === "yes") {
    return ok(undefined);
  }
  const isDynamicQuestion = DynamicPlatforms.includes(inputs.platform);
  const projectSetting = ctx.projectSetting as ProjectSettingsV3;
  const deployableComponents = [
    ComponentNames.TeamsTab,
    ComponentNames.TeamsBot,
    ComponentNames.TeamsApi,
    ComponentNames.APIM,
    ComponentNames.AppManifest,
  ];
  const componentDisplayNames = {
    [ComponentNames.TeamsTab]: "NodeJS Tab frontend",
    [ComponentNames.TeamsBot]: "Bot",
    [ComponentNames.TeamsApi]: "Azure Function",
    [ComponentNames.APIM]: "API Management",
    [ComponentNames.AppManifest]: "App Studio",
    [ComponentNames.AadApp]: "AAD",
  };

  if (CLIPlatforms.includes(inputs.platform)) {
    deployableComponents.push(ComponentNames.AadApp);
  }

  let selectableComponents: string[];
  if (!isDynamicQuestion) {
    selectableComponents = deployableComponents;
  } else {
    const hasAzureResource = hasAzureResourceV3(projectSetting);
    const provisioned = checkWetherProvisionSucceeded(envInfo!.state);
    if (hasAzureResource && !provisioned) {
      return err(
        new UserError({
          source: "Solution",
          name: "CannotDeployBeforeProvision",
          message: getDefaultString("core.deploy.FailedToDeployBeforeProvision"),
          displayMessage: getLocalizedString("core.deploy.FailedToDeployBeforeProvision"),
          helpLink: HelpLinks.WhyNeedProvision,
        })
      );
    }
    selectableComponents = projectSetting.components
      .filter((component) => component.deploy && deployableComponents.includes(component.name))
      .map((component) => component.name) as string[];
    if (CLIPlatforms.includes(inputs.platform)) {
      selectableComponents.push(ComponentNames.AppManifest);
    }
  }
  const options = selectableComponents.map((c) => {
    const pluginName = ComponentName2pluginName(c);
    const item: OptionItem = {
      id: pluginName,
      label: componentDisplayNames[c],
      cliName: getPluginCLIName(pluginName),
    };
    return item;
  });
  if (options.length === 0) {
    return err(new NoCapabilityFoundError(Stage.deploy));
  }
  const selectQuestion = DeployPluginSelectQuestion;
  selectQuestion.staticOptions = options;
  selectQuestion.default = options.map((i) => i.id);
  const node = new QTreeNode(selectQuestion);
  if (selectableComponents.includes(ComponentNames.APIM)) {
    const resourceContext = ctx as ContextV3;
    resourceContext.envInfo = envInfo;
    resourceContext.tokenProvider = ctx.tokenProvider;
    const apimDeployNodeRes = await getQuestionsForDeployAPIM(
      resourceContext as ResourceContextV3,
      inputs as InputsWithProjectPath
    );
    if (apimDeployNodeRes.isErr()) return err(apimDeployNodeRes.error);
    if (apimDeployNodeRes.value) {
      const apimNode = apimDeployNodeRes.value;
      apimNode.condition = { contains: BuiltInFeaturePluginNames.apim };
      node.addChild(apimNode);
    }
  }
  if (selectableComponents.includes(ComponentNames.AadApp)) {
    const aadNode = new QTreeNode({
      name: Constants.INCLUDE_AAD_MANIFEST,
      type: "singleSelect",
      staticOptions: ["yes", "no"],
      title: getLocalizedString("core.aad.includeAadQuestionTitle"),
      default: "no",
    });
    node.addChild(aadNode);
    if (CLIPlatforms.includes(inputs.platform)) {
      // this question only works on CLI.
      const aadManifestFilePathNode = new QTreeNode({
        name: Constants.AAD_MANIFEST_FILE,
        type: "singleFile",
        title: getLocalizedString("core.aad.aadManifestFilePath"),
        default: "",
      });
      node.addChild(aadManifestFilePathNode);
    }
  }
  if (selectableComponents.includes(ComponentNames.AppManifest)) {
    const appManifestNode = new QTreeNode({
      name: Constants1.INCLUDE_APP_MANIFEST,
      type: "singleSelect",
      staticOptions: ["yes", "no"],
      title: getLocalizedString("plugins.appstudio.whetherToDeployManifest"),
      default: "no",
    });
    node.addChild(appManifestNode);
  }
  return ok(node);
}
export function checkWetherProvisionSucceeded(config: Json): boolean {
  return config[GLOBAL_CONFIG] && config[GLOBAL_CONFIG][SOLUTION_PROVISION_SUCCEEDED];
}
export async function getQuestionsForAddFeatureV3(
  ctx: v2.Context,
  inputs: Inputs
): Promise<Result<QTreeNode | undefined, FxError>> {
  // AB test for notification/command/workflow bot template naming
  if (inputs?.taskOrientedTemplateNaming) {
    NotificationOptionItem.label = `$(hubot) ${getLocalizedString(
      "core.NotificationOption.label.abTest"
    )}`;
    NotificationOptionItem.detail = getLocalizedString("core.NotificationOption.detail.abTest");
    CommandAndResponseOptionItem.label = `$(hubot) ${getLocalizedString(
      "core.CommandAndResponseOption.label.abTest"
    )}`;
    CommandAndResponseOptionItem.detail = getLocalizedString(
      "core.CommandAndResponseOption.detail.abTest"
    );
    WorkflowOptionItem.label = `$(hubot) ${getLocalizedString("core.WorkflowOption.label.abTest")}`;
    WorkflowOptionItem.detail = getLocalizedString("core.WorkflowOption.detail.abTest");
  }

  const question: SingleSelectQuestion = {
    name: AzureSolutionQuestionNames.Features,
    title: getLocalizedString("core.addFeatureQuestion.title"),
    type: "singleSelect",
    staticOptions: [],
  };
  const options: OptionItem[] = [];
  question.staticOptions = options;
  if (inputs.platform === Platform.CLI_HELP) {
    options.push(NotificationOptionItem);
    options.push(CommandAndResponseOptionItem);
    options.push(WorkflowOptionItem);
    options.push(BotNewUIOptionItem);
    options.push(TabNewUIOptionItem, TabNonSsoItem);
    options.push(MessageExtensionNewUIItem);
    options.push(AzureResourceApimNewUI);
    options.push(AzureResourceSQLNewUI);
    options.push(AzureResourceFunctionNewUI);
    options.push(AzureResourceKeyVaultNewUI);
    options.push(SingleSignOnOptionItem);
    options.push(ApiConnectionOptionItem);
    options.push(CicdOptionItem);
    const addFeatureNode = new QTreeNode(question);
    const triggerNodeRes = await getNotificationTriggerQuestionNode(inputs);
    if (triggerNodeRes.isErr()) return err(triggerNodeRes.error);
    if (triggerNodeRes.value) {
      addFeatureNode.addChild(triggerNodeRes.value);
    }
    const functionNameNode = new QTreeNode(functionNameQuestion);
    functionNameNode.condition = { equals: AzureResourceFunctionNewUI.id };
    addFeatureNode.addChild(functionNameNode);
    return ok(addFeatureNode);
  }
  // check capability options
  const azureHost = hasAzureResourceV3(ctx.projectSetting as ProjectSettingsV3);
  if (azureHost) {
    const manifestRes = await manifestUtils.readAppManifest(inputs.projectPath!);
    if (manifestRes.isErr()) return err(manifestRes.error);
    const manifest = manifestRes.value;
    const canAddTab = !manifest.staticTabs || manifest.staticTabs.length < STATIC_TABS_MAX_ITEMS;
    const botExceedLimit = !manifest.bots || manifest.bots.length > 0;
    const meExceedLimit = !manifest.composeExtensions || manifest.composeExtensions.length > 0;
    const projectSettingsV3 = ctx.projectSetting as ProjectSettingsV3;
    const teamsBot = getComponent(ctx.projectSetting as ProjectSettingsV3, ComponentNames.TeamsBot);
    const alreadyHasNewBot =
      teamsBot?.capabilities?.includes("notification") ||
      teamsBot?.capabilities?.includes("command-response") ||
      teamsBot?.capabilities?.includes("workflow");
    if (!botExceedLimit && !meExceedLimit) {
      options.push(NotificationOptionItem);
      options.push(CommandAndResponseOptionItem);
      options.push(WorkflowOptionItem);
    }
    if (canAddTab) {
      if (!hasTab(projectSettingsV3)) {
        options.push(TabNewUIOptionItem, TabNonSsoItem);
      } else {
        options.push(hasAAD(projectSettingsV3) ? TabNewUIOptionItem : TabNonSsoItem);
      }
    }
    if (!botExceedLimit) {
      options.push(BotNewUIOptionItem);
    }
    if (!meExceedLimit && !alreadyHasNewBot) {
      options.push(MessageExtensionNewUIItem);
    }
    // function can always be added
    options.push(AzureResourceFunctionNewUI);
    // check cloud resource options
    if (!hasAPIM(projectSettingsV3)) {
      options.push(AzureResourceApimNewUI);
    }
    options.push(AzureResourceSQLNewUI);
    if (!hasKeyVault(projectSettingsV3)) {
      options.push(AzureResourceKeyVaultNewUI);
    }
    if (canAddSso(ctx.projectSetting as ProjectSettingsV3) === true) {
      options.push(SingleSignOnOptionItem);
    }
    if (hasBot(projectSettingsV3) || hasApi(projectSettingsV3)) {
      options.push(ApiConnectionOptionItem);
    }
  } else if (
    isSPFxMultiTabEnabled() &&
    ctx.projectSetting.solutionSettings?.hostType === HostTypeOptionSPFx.id
  ) {
    options.push(TabSPFxNewUIItem);
  }
  const isCicdAddable = await canAddCICDWorkflows(inputs, ctx);
  if (isCicdAddable) {
    options.push(CicdOptionItem);
  }
  const addFeatureNode = new QTreeNode(question);
  const functionNameNode = new QTreeNode(functionNameQuestion);
  functionNameNode.condition = { equals: AzureResourceFunctionNewUI.id };
  addFeatureNode.addChild(functionNameNode);
  const triggerNodeRes = await getNotificationTriggerQuestionNode(inputs);
  if (triggerNodeRes.isErr()) return err(triggerNodeRes.error);
  if (triggerNodeRes.value) {
    addFeatureNode.addChild(triggerNodeRes.value);
  }
  const addSPFxNodeRes = await getAddSPFxQuestionNode(inputs.projectPath);
  if (addSPFxNodeRes.isErr()) return err(addSPFxNodeRes.error);
  if (addSPFxNodeRes.value) {
    addFeatureNode.addChild(addSPFxNodeRes.value);
  }
  if (!ctx.projectSetting.programmingLanguage) {
    // Language
    const programmingLanguage = new QTreeNode(ProgrammingLanguageQuestion);
    programmingLanguage.condition = {
      enum: [
        NotificationOptionItem.id,
        CommandAndResponseOptionItem.id,
        WorkflowOptionItem.id,
        TabNewUIOptionItem.id,
        TabNonSsoItem.id,
        BotNewUIOptionItem.id,
        MessageExtensionItem.id,
        SingleSignOnOptionItem.id, // adding sso means adding sample codes
      ],
    };
    addFeatureNode.addChild(programmingLanguage);
  }
  const SelectedFeature: string = inputs[AzureSolutionQuestionNames.Features];
  if (SelectedFeature && !options.map((op) => op.id).includes(SelectedFeature)) {
    return err(new InvalidFeature());
  }
  return ok(addFeatureNode);
}

export async function getQuestionsForAddResourceV3(
  ctx: v2.Context,
  inputs: Inputs
): Promise<Result<QTreeNode | undefined, FxError>> {
  const question: SingleSelectQuestion = {
    name: AzureSolutionQuestionNames.AddResources,
    title: getLocalizedString("core.addFeatureQuestion.title"),
    type: "singleSelect",
    staticOptions: [],
  };
  const options: OptionItem[] = [];
  question.staticOptions = options;
  if (inputs.platform === Platform.CLI_HELP) {
    options.push(AzureResourceApimNewUI);
    options.push(AzureResourceSQLNewUI);
    options.push(AzureResourceFunctionNewUI);
    options.push(AzureResourceKeyVaultNewUI);
    const addResourceNode = new QTreeNode(question);
    const functionNameNode = new QTreeNode(functionNameQuestion);
    functionNameNode.condition = { equals: AzureResourceFunctionNewUI.id };
    addResourceNode.addChild(functionNameNode);
    return ok(addResourceNode);
  }
  const projectSettingsV3 = ctx.projectSetting as ProjectSettingsV3;
  if (!hasAPIM(projectSettingsV3)) {
    options.push(AzureResourceApimNewUI);
  }
  options.push(AzureResourceSQLNewUI);
  if (!hasKeyVault(projectSettingsV3)) {
    options.push(AzureResourceKeyVaultNewUI);
  }
  // function can always be added
  options.push(AzureResourceFunctionNewUI);
  const addResourceNode = new QTreeNode(question);
  const functionNameNode = new QTreeNode(functionNameQuestion);
  functionNameNode.condition = { equals: AzureResourceFunctionNewUI.id };
  addResourceNode.addChild(functionNameNode);
  if (!ctx.projectSetting.programmingLanguage) {
    // Language
    const programmingLanguage = new QTreeNode(ProgrammingLanguageQuestion);
    programmingLanguage.condition = {
      enum: [
        NotificationOptionItem.id,
        CommandAndResponseOptionItem.id,
        WorkflowOptionItem.id,
        TabNewUIOptionItem.id,
        TabNonSsoItem.id,
        BotNewUIOptionItem.id,
        MessageExtensionItem.id,
        SingleSignOnOptionItem.id, // adding sso means adding sample codes
      ],
    };
    addResourceNode.addChild(programmingLanguage);
  }
  return ok(addResourceNode);
}

export enum FeatureId {
  Tab = "Tab",
  TabNonSso = "TabNonSso",
  TabSPFx = "TabSPFx",
  Notification = "Notification",
  CommandAndResponse = "command-bot",
  Workflow = "workflow-bot",
  Bot = "Bot",
  MessagingExtension = "MessagingExtension",
  function = "function",
  apim = "apim",
  sql = "sql",
  keyvault = "keyvault",
  sso = "sso",
  ApiConnector = "api-connection",
  cicd = "cicd",
  M365SearchApp = "M365SearchApp",
  M365SsoLaunchPage = "M365SsoLaunchPage",
}

export const FeatureIdToComponent = {
  [FeatureId.Tab]: ComponentNames.TeamsTab,
  [FeatureId.TabNonSso]: ComponentNames.TeamsTab,
  [FeatureId.TabSPFx]: ComponentNames.SPFxTab,
  [FeatureId.M365SsoLaunchPage]: ComponentNames.TeamsTab,
  [FeatureId.Notification]: ComponentNames.TeamsBot,
  [FeatureId.CommandAndResponse]: ComponentNames.TeamsBot,
  [FeatureId.Workflow]: ComponentNames.TeamsBot,
  [FeatureId.Bot]: ComponentNames.TeamsBot,
  [FeatureId.M365SearchApp]: ComponentNames.TeamsBot,
  [FeatureId.MessagingExtension]: ComponentNames.TeamsBot,
  [FeatureId.function]: ComponentNames.TeamsApi,
  [FeatureId.apim]: ComponentNames.APIMFeature,
  [FeatureId.sql]: ComponentNames.AzureSQL,
  [FeatureId.keyvault]: ComponentNames.KeyVault,
  [FeatureId.sso]: ComponentNames.SSO,
  [FeatureId.ApiConnector]: ComponentNames.ApiConnector,
  [FeatureId.cicd]: ComponentNames.CICD,
};

export function getActionNameByFeatureId(featureId: FeatureId): string | undefined {
  const component = FeatureIdToComponent[featureId];
  if (component) {
    return `${component}.add`;
  }
}

export async function getQuestionsForAddFeatureSubCommand(
  featureId: FeatureId,
  inputs: Inputs
): Promise<Result<QTreeNode | undefined, FxError>> {
  if (BotFeatureIds.includes(featureId)) {
    return await getNotificationTriggerQuestionNode(inputs);
  } else if (TabFeatureIds.includes(featureId)) {
  } else if (featureId === TabSPFxNewUIItem.id) {
    return ok(new QTreeNode(webpartNameQuestion));
  } else if (featureId === AzureResourceSQLNewUI.id) {
  } else if (
    featureId === AzureResourceFunctionNewUI.id ||
    featureId === AzureResourceApimNewUI.id
  ) {
    functionNameQuestion.validation = undefined;
    return ok(new QTreeNode(functionNameQuestion));
  } else if (featureId === AzureResourceKeyVaultNewUI.id) {
  } else if (featureId === CicdOptionItem.id) {
    return await addCicdQuestion(createContextV3(), inputs as InputsWithProjectPath);
  } else if (featureId === ApiConnectionOptionItem.id) {
    const apiConnectorImpl = new ApiConnectorImpl();
    return apiConnectorImpl.generateQuestion(createContextV3(), inputs);
  } else if (featureId === SingleSignOnOptionItem.id) {
  }
  return ok(undefined);
}

export async function getNotificationTriggerQuestionNode(
  inputs: Inputs
): Promise<Result<QTreeNode | undefined, FxError>> {
  const res = new QTreeNode({
    type: "group",
  });
  if (isCLIDotNetEnabled()) {
    Object.values(Runtime).forEach((runtime) => {
      const node = new QTreeNode(createHostTypeTriggerQuestion(inputs.platform, runtime));
      node.condition = getConditionOfNotificationTriggerQuestion(runtime);
      res.addChild(node);
    });
  } else {
    const runtime = getPlatformRuntime(inputs.platform);
    const node = new QTreeNode(createHostTypeTriggerQuestion(inputs.platform, runtime));
    res.addChild(node);
  }
  res.condition = showNotificationTriggerCondition;
  return ok(res);
}

export function getPluginCLIName(name: string): string {
  const pluginPrefix = "fx-resource-";
  if (name === ResourcePlugins.Aad) {
    return "aad-manifest";
  } else if (name === ResourcePlugins.AppStudio) {
    return "manifest";
  } else {
    return name.replace(pluginPrefix, "");
  }
}

const PlatformRuntimeMap: Map<Platform, Runtime> = new Map<Platform, Runtime>([
  [Platform.VS, Runtime.dotnet],
  [Platform.VSCode, Runtime.nodejs],
  [Platform.CLI, Runtime.nodejs],
  [Platform.CLI_HELP, Runtime.nodejs],
]);

function getKeyNotFoundInMapErrorMsg(key: any) {
  return `The key ${key} is not found in map.`;
}

export function getPlatformRuntime(platform: Platform): Runtime {
  const runtime = PlatformRuntimeMap.get(platform);
  if (runtime) {
    return runtime;
  }
  throw new Error(getKeyNotFoundInMapErrorMsg(platform));
}

export function createAddAzureResourceQuestion(
  alreadyHaveFunction: boolean,
  alreadyHaveSQL: boolean,
  alreadyHaveAPIM: boolean,
  alreadyHaveKeyVault: boolean
): MultiSelectQuestion {
  const options: OptionItem[] = [AzureResourceFunction, AzureResourceSQL];
  if (!alreadyHaveAPIM) options.push(AzureResourceApim);
  if (!alreadyHaveKeyVault) options.push(AzureResourceKeyVault);
  return {
    name: AzureSolutionQuestionNames.AddResources,
    title: "Cloud resources",
    type: "multiSelect",
    staticOptions: options,
    default: [],
    onDidChangeSelection: async function (
      currentSelectedIds: Set<string>,
      previousSelectedIds: Set<string>
    ): Promise<Set<string>> {
      const hasSQL = currentSelectedIds.has(AzureResourceSQL.id);
      const hasAPIM = currentSelectedIds.has(AzureResourceApim.id);
      if ((hasSQL || hasAPIM) && !alreadyHaveFunction) {
        currentSelectedIds.add(AzureResourceFunction.id);
      }
      return currentSelectedIds;
    },
  };
}

export function createAddCloudResourceOptions(
  alreadyHaveAPIM: boolean,
  alreadyHaveKeyVault: boolean
): OptionItem[] {
  const options: OptionItem[] = [AzureResourceFunctionNewUI];
  if (!alreadyHaveAPIM) options.push(AzureResourceApimNewUI);
  options.push(AzureResourceSQLNewUI);
  if (!alreadyHaveKeyVault) options.push(AzureResourceKeyVaultNewUI);
  return options;
}

export function addCapabilityQuestion(
  alreadyHaveTab: boolean,
  alreadyHaveBot: boolean
): MultiSelectQuestion {
  const options: OptionItem[] = [];
  if (!alreadyHaveTab) options.push(TabOptionItem);
  if (!alreadyHaveBot) {
    options.push(BotOptionItem);
    options.push(MessageExtensionItem);
    options.push(NotificationOptionItem);
    options.push(CommandAndResponseOptionItem);
  }
  return {
    name: AzureSolutionQuestionNames.Capabilities,
    title: isBotNotificationEnabled()
      ? getLocalizedString("core.addCapabilityQuestion.titleNew")
      : getLocalizedString("core.addCapabilityQuestion.title"),
    type: "multiSelect",
    staticOptions: options,
    default: [],
  };
}

export const DeployPluginSelectQuestion: MultiSelectQuestion = {
  name: AzureSolutionQuestionNames.PluginSelectionDeploy,
  title: `Select resources`,
  type: "multiSelect",
  skipSingleOption: true,
  staticOptions: [],
  default: [],
};

export const AskSubscriptionQuestion: FuncQuestion = {
  name: AzureSolutionQuestionNames.AskSub,
  type: "func",
  func: async (inputs: Inputs): Promise<Void> => {
    return ok(Void);
  },
};

export function getUserEmailQuestion(currentUserEmail: string): TextInputQuestion {
  let defaultUserEmail = "";
  if (currentUserEmail && currentUserEmail.indexOf("@") > 0) {
    defaultUserEmail = "[UserName]@" + currentUserEmail.split("@")[1];
  }
  return {
    name: "email",
    type: "text",
    title: getLocalizedString("core.getUserEmailQuestion.title"),
    default: defaultUserEmail,
    validation: {
      validFunc: (input: string, previousInputs?: Inputs): string | undefined => {
        if (!input || input.trim() === "") {
          return getLocalizedString("core.getUserEmailQuestion.validation1");
        }

        input = input.trim();

        if (input === defaultUserEmail) {
          return getLocalizedString("core.getUserEmailQuestion.validation2");
        }

        const re = /\S+@\S+\.\S+/;
        if (!re.test(input)) {
          return getLocalizedString("core.getUserEmailQuestion.validation3");
        }
        return undefined;
      },
    },
  };
}

export function SelectEnvQuestion(): SingleSelectQuestion {
  return {
    type: "singleSelect",
    name: "env",
    title: getLocalizedString("core.QuestionSelectTargetEnvironment.title"),
    staticOptions: [],
    skipSingleOption: true,
    forgetLastValue: true,
  };
}

export function InitEditorVSCode(): OptionItem {
  return {
    id: "vsc",
    label: getLocalizedString("core.InitEditorVsc"),
    description: getLocalizedString("core.InitEditorVscDesc"),
  };
}

export function InitEditorVS(): OptionItem {
  return {
    id: "vs",
    label: getLocalizedString("core.InitEditorVs"),
    description: getLocalizedString("core.InitEditorVsDesc"),
  };
}

export function InitCapabilityTab(): OptionItem {
  return {
    id: "tab",
    label: "Tab",
    description: getLocalizedString("core.InitCapabilityTab"),
  };
}
export function InitCapabilityBot(): OptionItem {
  return {
    id: "bot",
    label: "Bot",
    description: getLocalizedString("core.InitCapabilityBot"),
  };
}

<<<<<<< HEAD
export const InitOptionYes: OptionItem = {
  id: "true",
  label: getLocalizedString("core.InitOptionYes"),
};
export const InitOptionNo: OptionItem = {
  id: "false",
  label: getLocalizedString("core.InitOptionNo"),
};
export const InitEditorQuestion: SingleSelectQuestion = {
  type: "singleSelect",
  name: "editor",
  title: getLocalizedString("core.InitEditorTitle"),
  staticOptions: [InitEditorVSCode, InitEditorVS],
};
export const InitCapabilityQuestion: SingleSelectQuestion = {
  type: "singleSelect",
  name: "capability",
  title: getLocalizedString("core.InitCapabilityTitle"),
  staticOptions: [InitCapabilityTab, InitCapabilityBot],
};
export const InitIsSPFxQuestion: SingleSelectQuestion = {
  type: "singleSelect",
  name: "spfx",
  title: getLocalizedString("core.InitIsSPFxTitle"),
  staticOptions: [InitOptionNo, InitOptionYes],
};
export const InitDebugProceedQuestion: SingleSelectQuestion = {
  type: "singleSelect",
  name: "proceed",
  title: async (inputs: Inputs) => {
    let fileList;
    if (inputs["editor"] === InitEditorVSCode.id) {
      const exists = inputs.projectPath
        ? await fs.pathExists(path.join(inputs.projectPath, ".vscode"))
        : false;
      const dotVscodeFolderName = exists ? ".vscode-teamsfx" : ".vscode";
      fileList = `  teamsfx/\n    - .env.local\n    - settings.json\n    - run.js\n  ${dotVscodeFolderName}/\n    - launch.json\n    - settings.json\n    - tasks.json\n  - teamsapp.local.yml\n`;
    } else {
      fileList = "  teamsfx/\n    - .env.local\n    - settings.json\n  - teamsapp.local.yml\n";
    }
    return getLocalizedString("core.InitGenerateConfirm", fileList);
  },
  staticOptions: [InitOptionYes, InitOptionNo],
  default: InitOptionYes.id,
};
export const InitInfraProceedQuestion: SingleSelectQuestion = {
  type: "singleSelect",
  name: "proceed",
  title: (inputs: Inputs) => {
    const fileList =
      inputs["capability"] === InitCapabilityBot.id
        ? "  teamsfx/\n    - .env.dev\n    - settings.json\n  infra/\n    botRegistration/\n      - azurebot.bicep\n      - readme.md\n    - azure.bicep\n    - azure.parameters.json\n  - teamsapp.yml\n"
        : inputs["spfx"] === InitOptionYes.id
        ? "  teamsfx/\n    - .env.dev\n    - settings.json\n  - teamsapp.yml\n"
        : "  teamsfx/\n    - .env.dev\n    - settings.json\n  infra/\n    - azure.bicep\n    - azure.parameters.json\n  - teamsapp.yml\n";
    return getLocalizedString("core.InitGenerateConfirm", fileList);
  },
  staticOptions: [InitOptionYes, InitOptionNo],
  default: InitOptionYes.id,
};
=======
export function InitOptionYes(): OptionItem {
  return {
    id: "true",
    label: getLocalizedString("core.InitOptionYes"),
  };
}
export function InitOptionNo(): OptionItem {
  return {
    id: "false",
    label: getLocalizedString("core.InitOptionNo"),
  };
}
export function InitEditorQuestion(): SingleSelectQuestion {
  return {
    type: "singleSelect",
    name: "editor",
    title: getLocalizedString("core.InitEditorTitle"),
    staticOptions: [InitEditorVSCode(), InitEditorVS()],
  };
}
export function InitCapabilityQuestion(): SingleSelectQuestion {
  return {
    type: "singleSelect",
    name: "capability",
    title: getLocalizedString("core.InitCapabilityTitle"),
    staticOptions: [InitCapabilityTab(), InitCapabilityBot()],
  };
}
export function InitIsSPFxQuestion(): SingleSelectQuestion {
  return {
    type: "singleSelect",
    name: "spfx",
    title: getLocalizedString("core.InitIsSPFxTitle"),
    staticOptions: [InitOptionNo(), InitOptionYes()],
  };
}
export function InitDebugProceedQuestion(): SingleSelectQuestion {
  return {
    type: "singleSelect",
    name: "proceed",
    title: async (inputs: Inputs) => {
      let fileList;
      if (inputs["editor"] === InitEditorVSCode().id) {
        const exists = inputs.projectPath
          ? await fs.pathExists(path.join(inputs.projectPath, ".vscode"))
          : false;
        const dotVscodeFolderName = exists ? ".vscode-teamsfx" : ".vscode";
        fileList = `  teamsfx/\n    - app.local.yml\n    - .env.local\n    - settings.json\n    - run.js\n  ${dotVscodeFolderName}/\n    - launch.json\n    - settings.json\n    - tasks.json\n`;
      } else {
        fileList = "  teamsfx/\n    - app.local.yml\n    - .env.local\n    - settings.json\n";
      }
      return getLocalizedString("core.InitGenerateConfirm", fileList);
    },
    staticOptions: [InitOptionYes(), InitOptionNo()],
    default: InitOptionYes().id,
  };
}
export function InitInfraProceedQuestion(): SingleSelectQuestion {
  return {
    type: "singleSelect",
    name: "proceed",
    title: (inputs: Inputs) => {
      const fileList =
        inputs["capability"] === InitCapabilityBot().id
          ? "  teamsfx/\n    - app.yml\n    - .env.dev\n    - settings.json\n  infra/\n    botRegistration/\n      - azurebot.bicep\n      - readme.md\n    - azure.bicep\n    - azure.parameters.json\n"
          : inputs["spfx"] === InitOptionYes().id
          ? "  teamsfx/\n    - app.yml\n    - .env.dev\n    - settings.json\n"
          : "  teamsfx/\n    - app.yml\n    - .env.dev\n    - settings.json\n  infra/\n    - azure.bicep\n    - azure.parameters.json\n";
      return getLocalizedString("core.InitGenerateConfirm", fileList);
    },
    staticOptions: [InitOptionYes(), InitOptionNo()],
    default: InitOptionYes().id,
  };
}
>>>>>>> 3a77a255
export function getQuestionsForInit(
  type: "debug" | "infra",
  inputs: Inputs
): Result<QTreeNode | undefined, FxError> {
  const group = new QTreeNode({ type: "group" });
  group.addChild(new QTreeNode(InitEditorQuestion()));
  const capabilityNode = new QTreeNode(InitCapabilityQuestion());
  group.addChild(capabilityNode);
  const SPFxNode = new QTreeNode(InitIsSPFxQuestion());
  SPFxNode.condition = {
    validFunc: (input: string, inputs?: Inputs) => {
      if (inputs?.editor === InitEditorVSCode().id && inputs?.capability === InitCapabilityTab().id)
        return undefined;
      return "Not supported";
    },
  };
  capabilityNode.addChild(SPFxNode);
  if (inputs.platform !== Platform.CLI_HELP) {
    group.addChild(
      new QTreeNode(type === "debug" ? InitDebugProceedQuestion() : InitInfraProceedQuestion())
    );
  }
  return ok(group);
}<|MERGE_RESOLUTION|>--- conflicted
+++ resolved
@@ -730,68 +730,6 @@
   };
 }
 
-<<<<<<< HEAD
-export const InitOptionYes: OptionItem = {
-  id: "true",
-  label: getLocalizedString("core.InitOptionYes"),
-};
-export const InitOptionNo: OptionItem = {
-  id: "false",
-  label: getLocalizedString("core.InitOptionNo"),
-};
-export const InitEditorQuestion: SingleSelectQuestion = {
-  type: "singleSelect",
-  name: "editor",
-  title: getLocalizedString("core.InitEditorTitle"),
-  staticOptions: [InitEditorVSCode, InitEditorVS],
-};
-export const InitCapabilityQuestion: SingleSelectQuestion = {
-  type: "singleSelect",
-  name: "capability",
-  title: getLocalizedString("core.InitCapabilityTitle"),
-  staticOptions: [InitCapabilityTab, InitCapabilityBot],
-};
-export const InitIsSPFxQuestion: SingleSelectQuestion = {
-  type: "singleSelect",
-  name: "spfx",
-  title: getLocalizedString("core.InitIsSPFxTitle"),
-  staticOptions: [InitOptionNo, InitOptionYes],
-};
-export const InitDebugProceedQuestion: SingleSelectQuestion = {
-  type: "singleSelect",
-  name: "proceed",
-  title: async (inputs: Inputs) => {
-    let fileList;
-    if (inputs["editor"] === InitEditorVSCode.id) {
-      const exists = inputs.projectPath
-        ? await fs.pathExists(path.join(inputs.projectPath, ".vscode"))
-        : false;
-      const dotVscodeFolderName = exists ? ".vscode-teamsfx" : ".vscode";
-      fileList = `  teamsfx/\n    - .env.local\n    - settings.json\n    - run.js\n  ${dotVscodeFolderName}/\n    - launch.json\n    - settings.json\n    - tasks.json\n  - teamsapp.local.yml\n`;
-    } else {
-      fileList = "  teamsfx/\n    - .env.local\n    - settings.json\n  - teamsapp.local.yml\n";
-    }
-    return getLocalizedString("core.InitGenerateConfirm", fileList);
-  },
-  staticOptions: [InitOptionYes, InitOptionNo],
-  default: InitOptionYes.id,
-};
-export const InitInfraProceedQuestion: SingleSelectQuestion = {
-  type: "singleSelect",
-  name: "proceed",
-  title: (inputs: Inputs) => {
-    const fileList =
-      inputs["capability"] === InitCapabilityBot.id
-        ? "  teamsfx/\n    - .env.dev\n    - settings.json\n  infra/\n    botRegistration/\n      - azurebot.bicep\n      - readme.md\n    - azure.bicep\n    - azure.parameters.json\n  - teamsapp.yml\n"
-        : inputs["spfx"] === InitOptionYes.id
-        ? "  teamsfx/\n    - .env.dev\n    - settings.json\n  - teamsapp.yml\n"
-        : "  teamsfx/\n    - .env.dev\n    - settings.json\n  infra/\n    - azure.bicep\n    - azure.parameters.json\n  - teamsapp.yml\n";
-    return getLocalizedString("core.InitGenerateConfirm", fileList);
-  },
-  staticOptions: [InitOptionYes, InitOptionNo],
-  default: InitOptionYes.id,
-};
-=======
 export function InitOptionYes(): OptionItem {
   return {
     id: "true",
@@ -866,7 +804,6 @@
     default: InitOptionYes().id,
   };
 }
->>>>>>> 3a77a255
 export function getQuestionsForInit(
   type: "debug" | "infra",
   inputs: Inputs
