// Copyright (c) Microsoft Corporation.
// Licensed under the MIT license.

import fs from "fs-extra";
import * as path from "path";
import * as os from "os";
import {
  ConfigFolderName,
  Context,
  err,
  FxError,
  LogProvider,
  ok,
  Result,
  SystemError,
  UserError,
} from "@microsoft/teamsfx-api";
import { DependencyChecker } from "./dependencyChecker";
import { telemetryHelper } from "../utils/telemetry-helper";
import { TelemetryEvents, TelemetryProperty } from "../utils/telemetryEvents";
<<<<<<< HEAD
import { DependencyValidateError, NpmInstallError } from "../error";
import { cpUtils } from "../../../../common/deps-checker/util/cpUtils";
=======
import { DependencyValidateError } from "../error";
import { cpUtils } from "../../../deps-checker/util/cpUtils";
>>>>>>> ef0e0262
import { getExecCommand, getShellOptionValue, Utils } from "../utils/utils";
import { Constants } from "../utils/constants";
import { NpmInstallError } from "../../../../error";

const name = Constants.YeomanPackageName;
const displayName = `${name}`;
const timeout = 6 * 60 * 1000;

export class YoChecker implements DependencyChecker {
  private readonly _logger: LogProvider;

  constructor(logger: LogProvider) {
    this._logger = logger;
  }

  public async ensureDependency(
    ctx: Context,
    targetVersion: string
  ): Promise<Result<boolean, FxError>> {
    telemetryHelper.sendSuccessEvent(ctx, TelemetryEvents.EnsureYoStart);
    try {
      void this._logger.info(`${displayName}@${targetVersion} not found, installing...`);
      await this.install(targetVersion);
      void this._logger.info(`Successfully installed ${displayName}@${targetVersion}`);

      telemetryHelper.sendSuccessEvent(ctx, TelemetryEvents.EnsureYo);
    } catch (error) {
      telemetryHelper.sendErrorEvent(
        ctx,
        TelemetryEvents.EnsureYo,
        error as UserError | SystemError,
        {
          [TelemetryProperty.EnsureYoReason]: (error as UserError | SystemError).name,
        }
      );
      this._logger.error(
        `Failed to install ${displayName}@${targetVersion}, error = '${error.toString() as string}'`
      );
      return err(error as UserError | SystemError);
    }

    return ok(true);
  }

  public async findLocalInstalledVersion(): Promise<string | undefined> {
    try {
      const yoVersion = await this.queryVersion();
      const hasSentinel = await fs.pathExists(this.getSentinelPath());
      return hasSentinel ? yoVersion : undefined;
    } catch (error) {
      return undefined;
    }
  }

  public async isLatestInstalled(): Promise<boolean> {
    try {
      const yoVersion = await this.findLocalInstalledVersion();
      const latestYeomanVersion = await this.findLatestVersion(10);
      return !!latestYeomanVersion && yoVersion === latestYeomanVersion;
    } catch (error) {
      return false;
    }
  }

  public async install(targetVersion: string): Promise<void> {
    void this._logger.info("Start installing...");
    await this.cleanup();
    await this.installYo(targetVersion);

    void this._logger.info("Validating package...");
    if (!(await this.validate())) {
      void this._logger.debug("Failed to validate yo, cleaning up...");
      await this.cleanup();
      throw DependencyValidateError(name);
    }
  }

  public getBinFolders(): string[] {
    const defaultPath = this.getDefaultInstallPath();
    return [defaultPath, path.join(defaultPath, "node_modules", ".bin")];
  }

  public async findGloballyInstalledVersion(
    timeoutInSeconds?: number
  ): Promise<string | undefined> {
    return await Utils.findGloballyInstalledVersion(this._logger, name, timeoutInSeconds ?? 0);
  }

  public async findLatestVersion(timeoutInSeconds: number): Promise<string | undefined> {
    return await Utils.findLatestVersion(this._logger, name, timeoutInSeconds);
  }

  private async validate(): Promise<boolean> {
    return await fs.pathExists(this.getSentinelPath());
  }

  private getDefaultInstallPath(): string {
    return path.join(os.homedir(), `.${ConfigFolderName}`, "bin", "yo");
  }

  private getSentinelPath(): string {
    return path.join(os.homedir(), `.${ConfigFolderName}`, "yo-sentinel");
  }

  private async queryVersion(): Promise<string | undefined> {
    const packagePath = path.join(
      this.getDefaultInstallPath(),
      "node_modules",
      "yo",
      "package.json"
    );
    if (await fs.pathExists(packagePath)) {
      const packageJson = await fs.readJson(packagePath);
      return packageJson.version ?? undefined;
    }
    return undefined;
  }

  private async cleanup(): Promise<void> {
    try {
      const legacyDirectory = path.join(os.homedir(), `.${ConfigFolderName}`, "bin", "spfx");
      if (fs.existsSync(legacyDirectory)) {
        await fs.emptyDir(legacyDirectory);
        await fs.rmdir(legacyDirectory);
      }

      await fs.emptyDir(this.getDefaultInstallPath());
      await fs.remove(this.getSentinelPath());

      const yoExecutables = [
        "yo",
        "yo.cmd",
        "yo.ps1",
        "yo-complete",
        "yo-complete.cmd",
        "yo-complete.ps1",
      ];
      await Promise.all(
        yoExecutables.map(async (executable) => {
          const executablePath = path.join(this.getDefaultInstallPath(), executable);
          if (await fs.pathExists(executablePath)) {
            await fs.remove(executablePath);
          }
        })
      );
    } catch (err) {
      this._logger.error(
        `Failed to clean up path: ${this.getDefaultInstallPath()}, error: ${
          err.toString() as string
        }`
      );
    }
  }

  private async installYo(targetVersion: string): Promise<void> {
    const version = targetVersion ?? Constants.LatestVersion;
    try {
      await fs.ensureDir(path.join(this.getDefaultInstallPath(), "node_modules"));
      await cpUtils.executeCommand(
        undefined,
        this._logger,
        { timeout: timeout, shell: getShellOptionValue() },
        getExecCommand("npm"),
        "install",
        `${name}@${version}`,
        "--prefix",
        `${this.getDefaultInstallPath()}`,
        "--no-audit",
        "--global-style"
      );

      await fs.ensureFile(this.getSentinelPath());
    } catch (error) {
      void this._logger.error(`Failed to execute npm install ${displayName}@${version}`);
      throw new NpmInstallError(error as Error);
    }
  }
}<|MERGE_RESOLUTION|>--- conflicted
+++ resolved
@@ -1,9 +1,6 @@
 // Copyright (c) Microsoft Corporation.
 // Licensed under the MIT license.
 
-import fs from "fs-extra";
-import * as path from "path";
-import * as os from "os";
 import {
   ConfigFolderName,
   Context,
@@ -15,19 +12,17 @@
   SystemError,
   UserError,
 } from "@microsoft/teamsfx-api";
-import { DependencyChecker } from "./dependencyChecker";
+import fs from "fs-extra";
+import * as os from "os";
+import * as path from "path";
+import { NpmInstallError } from "../../../../error";
+import { cpUtils } from "../../../deps-checker/util/cpUtils";
+import { DependencyValidateError } from "../error";
+import { Constants } from "../utils/constants";
 import { telemetryHelper } from "../utils/telemetry-helper";
 import { TelemetryEvents, TelemetryProperty } from "../utils/telemetryEvents";
-<<<<<<< HEAD
-import { DependencyValidateError, NpmInstallError } from "../error";
-import { cpUtils } from "../../../../common/deps-checker/util/cpUtils";
-=======
-import { DependencyValidateError } from "../error";
-import { cpUtils } from "../../../deps-checker/util/cpUtils";
->>>>>>> ef0e0262
 import { getExecCommand, getShellOptionValue, Utils } from "../utils/utils";
-import { Constants } from "../utils/constants";
-import { NpmInstallError } from "../../../../error";
+import { DependencyChecker } from "./dependencyChecker";
 
 const name = Constants.YeomanPackageName;
 const displayName = `${name}`;
