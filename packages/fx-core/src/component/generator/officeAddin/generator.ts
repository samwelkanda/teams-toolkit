--- conflicted
+++ resolved
@@ -18,10 +18,6 @@
   ok,
 } from "@microsoft/teamsfx-api";
 import * as childProcess from "child_process";
-<<<<<<< HEAD
-=======
-import fse from "fs-extra";
->>>>>>> ef0e0262
 import { toLower } from "lodash";
 import { OfficeAddinManifest } from "office-addin-manifest";
 import { convertProject } from "office-addin-project";
@@ -42,10 +38,7 @@
 import { TemplateInfo } from "../templates/templateInfo";
 import { convertToLangKey } from "../utils";
 import { HelperMethods } from "./helperMethods";
-<<<<<<< HEAD
 import { envUtil } from "../../utils/envUtil";
-=======
->>>>>>> ef0e0262
 
 const componentName = "office-addin";
 const telemetryEvent = "generate";
@@ -127,14 +120,10 @@
         let host: string = inputHost;
         if (projectType === ProjectTypeOptions.outlookAddin().id) {
           host = "outlook";
-<<<<<<< HEAD
-        } else if (projectType === ProjectTypeOptions.officeAddin().id) {
-=======
         } else if (
           projectType === ProjectTypeOptions.officeMetaOS().id ||
           projectType === ProjectTypeOptions.officeAddin().id
         ) {
->>>>>>> ef0e0262
           if (capability === "json-taskpane") {
             host = "wxpo"; // wxpo - support word, excel, powerpoint, outlook
           } else if (capability === CapabilityOptions.officeContentAddin().id) {
@@ -153,14 +142,10 @@
         // from template
         const framework = getOfficeAddinFramework(inputs);
         const templateConfig = getOfficeAddinTemplateConfig();
-<<<<<<< HEAD
-        const projectLink = templateConfig[capability].framework[framework][language];
-=======
         const projectLink =
           projectType === ProjectTypeOptions.officeMetaOS().id
             ? "https://github.com/OfficeDev/Office-Addin-TaskPane/archive/json-wxpo-preview.zip"
             : "https://github.com/OfficeDev/Office-Addin-TaskPane/archive/yo-office.zip";
->>>>>>> ef0e0262
 
         // Copy project template files from project repository
         if (projectLink) {
@@ -278,7 +263,6 @@
     if (res.isErr()) return err(res.error);
     return Promise.resolve(ok([{ templateName: tplName, language: lang }]));
   }
-<<<<<<< HEAD
 
   async post(
     context: Context,
@@ -299,6 +283,4 @@
     }
     return ok({});
   }
-=======
->>>>>>> ef0e0262
 }