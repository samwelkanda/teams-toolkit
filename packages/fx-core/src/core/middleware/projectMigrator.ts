// Copyright (c) Microsoft Corporation.
// Licensed under the MIT license.

import {
  AppPackageFolderName,
  AzureSolutionSettings,
  ConfigFolderName,
  EnvConfig,
  err,
  InputConfigsFolderName,
  Inputs,
  Platform,
  ProjectSettings,
  ProjectSettingsFileName,
  StatesFolderName,
  returnSystemError,
  TeamsAppManifest,
} from "@microsoft/teamsfx-api";
import {
  CoreHookContext,
  deserializeDict,
  NoProjectOpenedError,
  serializeDict,
  SolutionConfigError,
  ProjectSettingError,
  environmentManager,
} from "../..";
import { LocalSettingsProvider } from "../../common/localSettingsProvider";
import { Middleware, NextFunction } from "@feathersjs/hooks/lib";
import fs from "fs-extra";
import path from "path";
import { readJson } from "../../common/fileUtils";
import { PluginNames } from "../../plugins/solution/fx-solution/constants";
import { CoreSource, FxCore } from "..";
import {
  isMultiEnvEnabled,
  isArmSupportEnabled,
  getStrings,
  isSPFxProject,
} from "../../common/tools";
import { loadProjectSettings } from "./projectSettingsLoader";
import { generateArmTemplate } from "../../plugins/solution/fx-solution/arm";
import {
  BotOptionItem,
  HostTypeOptionAzure,
  HostTypeOptionSPFx,
  MessageExtensionItem,
} from "../../plugins/solution/fx-solution/question";
import { createLocalManifest } from "../../plugins/resource/appstudio/plugin";
import { loadSolutionContext } from "./envInfoLoader";
import { ResourcePlugins } from "../../common/constants";
import { getActivatedResourcePlugins } from "../../plugins/solution/fx-solution/ResourcePluginContainer";
import { LocalDebugConfigKeys } from "../../plugins/resource/localdebug/constants";
import { MANIFEST_LOCAL } from "../../plugins/resource/appstudio/constants";
import {
  Component,
  ProjectMigratorGuideStatus,
  ProjectMigratorStatus,
  sendTelemetryEvent,
  TelemetryEvent,
  TelemetryProperty,
} from "../../common/telemetry";

const programmingLanguage = "programmingLanguage";
const defaultFunctionName = "defaultFunctionName";
const learnMoreText = "Learn More";
const reloadText = "Reload";
const solutionName = "solution";
const subscriptionId = "subscriptionId";
const resourceGroupName = "resourceGroupName";
const migrationGuideUrl = "https://aka.ms/teamsfx-migration-guide";
const parameterFileNameTemplate = "azure.parameters.@envName.json";
let updateNotificationFlag = false;
let fromReloadFlag = false;

class EnvConfigName {
  static readonly StorageName = "storageName";
  static readonly Identity = "identity";
  static readonly IdentityId = "identityId";
  static readonly IdentityName = "identityName";
  static readonly IdentityResourceId = "identityResourceId";
  static readonly IdentityClientId = "identityClientId";
  static readonly SqlEndpoint = "sqlEndpoint";
  static readonly SqlResourceId = "sqlResourceId";
  static readonly SqlDataBase = "databaseName";
  static readonly SkuName = "skuName";
  static readonly AppServicePlanName = "appServicePlanName";
  static readonly StorageAccountName = "storageAccountName";
  static readonly StorageResourceId = "storageResourceId";
  static readonly FuncAppName = "functionAppName";
  static readonly FunctionId = "functionAppId";
  static readonly Endpoint = "endpoint";
}

class ArmParameters {
  static readonly FEStorageName = "frontendHosting_storageName";
  static readonly IdentityName = "identity_managedIdentityName";
  static readonly SQLServer = "azureSql_serverName";
  static readonly SQLDatabase = "azureSql_databaseName";
  static readonly SimpleAuthSku = "simpleAuth_sku";
  static readonly functionServerName = "function_serverfarmsName";
  static readonly functionStorageName = "function_storageName";
  static readonly functionAppName = "function_webappName";
  static readonly botWebAppSku = "bot_webAppSKU";
  static readonly SimpleAuthWebAppName = "simpleAuth_webAppName";
  static readonly SimpleAuthServerFarm = "simpleAuth_serverFarmsName";
}
// TODO: delete it to enable migration
export const ProjectMigratorMW: Middleware = async (ctx: CoreHookContext, next: NextFunction) => {
<<<<<<< HEAD
  if ((await needMigrateToArmAndMultiEnv(ctx)) && checkMethod(ctx)) {
=======
  await next();
};

export async function migrate(ctx: CoreHookContext, next: NextFunction) {
  if (await needMigrateToArmAndMultiEnv(ctx)) {
>>>>>>> 15ad67e3
    const core = ctx.self as FxCore;

    sendTelemetryEvent(Component.core, TelemetryEvent.ProjectMigratorNotificationStart);
    const res = await core.tools.ui.showMessage(
      "warn",
      getStrings().solution.MigrationToArmAndMultiEnvMessage,
      true,
      "OK"
    );
    const answer = res?.isOk() ? res.value : undefined;
    if (!answer || answer != "OK") {
      sendTelemetryEvent(Component.core, TelemetryEvent.ProjectMigratorNotification, {
        [TelemetryProperty.Status]: ProjectMigratorStatus.Cancel,
      });
      return;
    }
    sendTelemetryEvent(Component.core, TelemetryEvent.ProjectMigratorNotification, {
      [TelemetryProperty.Status]: ProjectMigratorStatus.OK,
    });

    await migrateToArmAndMultiEnv(ctx);
  } else if ((await needUpdateTeamsToolkitVersion(ctx)) && !updateNotificationFlag) {
    // TODO: delete before Arm && Multi-env version released
    // only for arm && multi-env project with unreleased teams toolkit version
    updateNotificationFlag = true;
    const core = ctx.self as FxCore;
    await core.tools.ui.showMessage(
      "info",
      getStrings().solution.NeedToUpdateTeamsToolkitVersionMessage,
      false,
      "OK"
    );
  }
  await next();
}

function checkMethod(ctx: CoreHookContext): boolean {
  const getProjectConfigMethod = "getProjectConfig";
  if (ctx.method === getProjectConfigMethod && fromReloadFlag) return false;
  fromReloadFlag = ctx.method === getProjectConfigMethod;
  return true;
}

async function getOldProjectInfoForTelemetry(
  projectPath: string
): Promise<{ [key: string]: string }> {
  try {
    const inputs: Inputs = {
      projectPath: projectPath,
      // not used by `loadProjectSettings` but the type `Inputs` requires it.
      platform: Platform.VSCode,
    };
    const loadRes = await loadProjectSettings(inputs, false);
    if (loadRes.isErr()) {
      return {};
    }
    const projectSettings = loadRes.value;
    const solutionSettings = projectSettings.solutionSettings;
    const hostType = solutionSettings.hostType;
    const result: { [key: string]: string } = { [TelemetryProperty.HostType]: hostType };

    if (hostType === HostTypeOptionAzure || hostType === HostTypeOptionSPFx) {
      result[TelemetryProperty.ActivePlugins] = JSON.stringify(
        solutionSettings.activeResourcePlugins
      );
      result[TelemetryProperty.Capabilities] = JSON.stringify(solutionSettings.capabilities);
    }
    if (hostType === HostTypeOptionAzure) {
      const azureSolutionSettings = solutionSettings as AzureSolutionSettings;
      result[TelemetryProperty.AzureResources] = JSON.stringify(
        azureSolutionSettings.azureResources
      );
    }
    return result;
  } catch (error) {
    // ignore telemetry errors
    return {};
  }
}

async function migrateToArmAndMultiEnv(ctx: CoreHookContext): Promise<void> {
  const inputs = ctx.arguments[ctx.arguments.length - 1] as Inputs;
  const projectPath = inputs.projectPath as string;
  const telemetryProperties = await getOldProjectInfoForTelemetry(projectPath);
  sendTelemetryEvent(
    Component.core,
    TelemetryEvent.ProjectMigratorMigrateStart,
    telemetryProperties
  );

  await backup(projectPath);
  try {
    await updateConfig(ctx);
    sendTelemetryEvent(Component.core, TelemetryEvent.ProjectMigratorMigrateMultiEnvStart);
    await migrateMultiEnv(projectPath);
    sendTelemetryEvent(Component.core, TelemetryEvent.ProjectMigratorMigrateMultiEnv);
    const loadRes = await loadProjectSettings(inputs);
    if (loadRes.isErr()) {
      throw ProjectSettingError();
    }
    const projectSettings = loadRes.value;
    if (!isSPFxProject(projectSettings)) {
      sendTelemetryEvent(Component.core, TelemetryEvent.ProjectMigratorMigrateArmStart);
      await migrateArm(ctx);
      sendTelemetryEvent(Component.core, TelemetryEvent.ProjectMigratorMigrateArm);
    }
  } catch (err) {
    await cleanup(projectPath);
    throw err;
  }
  await removeOldProjectFiles(projectPath);
  sendTelemetryEvent(Component.core, TelemetryEvent.ProjectMigratorMigrate);
  sendTelemetryEvent(Component.core, TelemetryEvent.ProjectMigratorGuideStart);
  const core = ctx.self as FxCore;
  core.tools.ui
    .showMessage(
      "info",
      getStrings().solution.MigrationToArmAndMultiEnvSuccessMessage,
      false,
      reloadText,
      learnMoreText
    )
    .then((result) => {
      const userSelected = result.isOk() ? result.value : undefined;
      if (userSelected === learnMoreText) {
        sendTelemetryEvent(Component.core, TelemetryEvent.ProjectMigratorGuide, {
          [TelemetryProperty.Status]: ProjectMigratorGuideStatus.LearnMore,
        });
        core.tools.ui!.openUrl(migrationGuideUrl);
      } else if (userSelected === reloadText) {
        sendTelemetryEvent(Component.core, TelemetryEvent.ProjectMigratorGuide, {
          [TelemetryProperty.Status]: ProjectMigratorGuideStatus.Reload,
        });
        if (inputs.platform === Platform.VSCode) {
          core.tools.ui.reload?.();
        }
      } else {
        sendTelemetryEvent(Component.core, TelemetryEvent.ProjectMigratorGuide, {
          [TelemetryProperty.Status]: ProjectMigratorGuideStatus.Cancel,
        });
      }
    });
}

async function migrateMultiEnv(projectPath: string): Promise<void> {
  const { fx, fxConfig, templateAppPackage, fxState } = await getMultiEnvFolders(projectPath);
  const {
    hasFrontend,
    hasBackend,
    hasBotPlugin,
    hasBotCapability,
    hasMessageExtensionCapability,
    isSPFx,
    hasProvision,
  } = await queryProjectStatus(fx);

  //localSettings.json
  const localSettingsProvider = new LocalSettingsProvider(projectPath);
  await localSettingsProvider.save(
    localSettingsProvider.init(hasFrontend, hasBackend, hasBotPlugin)
  );
  //projectSettings.json
  const projectSettings = path.join(fxConfig, ProjectSettingsFileName);
  await fs.copy(path.join(fx, "settings.json"), projectSettings);
  await ensureProjectSettings(projectSettings, path.join(fx, "env.default.json"));

  //config.dev.json
  const appName = await getAppName(projectSettings);
  await fs.writeFile(
    path.join(fxConfig, "config.dev.json"),
    JSON.stringify(getConfigDevJson(appName), null, 4)
  );

  // appPackage
  await fs.copy(path.join(projectPath, AppPackageFolderName), templateAppPackage);
  const targetManifestFile = path.join(templateAppPackage, "manifest.template.json");
  await fs.rename(path.join(templateAppPackage, "manifest.source.json"), targetManifestFile);

  // update manifest to mustache template
  let manifestString = (await fs.readFile(targetManifestFile)).toString();
  manifestString = manifestString.replace(new RegExp("{version}", "g"), "1.0.0");
  manifestString = manifestString.replace(
    new RegExp("{baseUrl}", "g"),
    "{{{state.fx-resource-frontend-hosting.endpoint}}}"
  );
  manifestString = manifestString.replace(
    new RegExp("{appClientId}", "g"),
    "{{state.fx-resource-aad-app-for-teams.clientId}}"
  );
  manifestString = manifestString.replace(
    new RegExp("{webApplicationInfoResource}", "g"),
    "{{{state.fx-resource-aad-app-for-teams.applicationIdUris}}}"
  );
  manifestString = manifestString.replace(
    new RegExp("{botId}", "g"),
    "{{state.fx-resource-bot.botId}}"
  );
  const manifest: TeamsAppManifest = JSON.parse(manifestString);
  manifest.name.short = "{{config.manifest.appName.short}}";
  manifest.name.full = "{{config.manifest.appName.full}}";
  manifest.id = "{{state.fx-resource-appstudio.teamsAppId}}";
  await fs.writeFile(targetManifestFile, JSON.stringify(manifest, null, 4));
  await moveIconsToResourceFolder(templateAppPackage);

  if (!isSPFx) {
    const localManifest: TeamsAppManifest = createLocalManifest(
      appName,
      hasFrontend,
      hasBotCapability,
      hasMessageExtensionCapability
    );
    const localManifestFile = path.join(templateAppPackage, MANIFEST_LOCAL);
    await fs.writeFile(localManifestFile, JSON.stringify(localManifest, null, 4));
  }

  if (hasProvision) {
    const devState = path.join(fxState, "state.dev.json");
    const devUserData = path.join(fxState, "dev.userdata");
    await fs.copy(path.join(fx, "new.env.default.json"), devState);
    await fs.copy(path.join(fx, "default.userdata"), devUserData);
    await removeExpiredFields(devState, devUserData);
  }
}

async function moveIconsToResourceFolder(templateAppPackage: string): Promise<void> {
  // see AppStudioPluginImpl.buildTeamsAppPackage()
  const manifest: TeamsAppManifest = await readJson(
    path.join(templateAppPackage, "manifest.template.json")
  );
  const hasColorIcon = manifest.icons.color && !manifest.icons.color.startsWith("https://");
  const hasOutlineIcon = manifest.icons.outline && !manifest.icons.outline.startsWith("https://");
  if (!hasColorIcon || !hasOutlineIcon) {
    return;
  }
  // move to resources
  const resource = path.join(templateAppPackage, "resources");
  await fs.ensureDir(resource);
  await fs.move(
    path.join(templateAppPackage, manifest.icons.color),
    path.join(resource, manifest.icons.color)
  );

  await fs.move(
    path.join(templateAppPackage, manifest.icons.outline),
    path.join(resource, manifest.icons.outline)
  );
  // update icons
  manifest.icons.color = `resources/${manifest.icons.color}`;
  manifest.icons.outline = `resources/${manifest.icons.outline}`;
  await fs.writeFile(
    path.join(templateAppPackage, "manifest.template.json"),
    JSON.stringify(manifest, null, 4)
  );
}

async function removeExpiredFields(devState: string, devUserData: string): Promise<void> {
  const stateData = await readJson(devState);
  const secrets: Record<string, string> = deserializeDict(await fs.readFile(devUserData, "UTF-8"));

  stateData[PluginNames.APPST]["teamsAppId"] = stateData[PluginNames.SOLUTION]["remoteTeamsAppId"];

  const expiredStateKeys: [string, string][] = [
    [PluginNames.LDEBUG, ""],
    [PluginNames.SOLUTION, programmingLanguage],
    [PluginNames.SOLUTION, defaultFunctionName],
    [PluginNames.SOLUTION, "localDebugTeamsAppId"],
    [PluginNames.SOLUTION, "remoteTeamsAppId"],
    [PluginNames.AAD, "local_clientId"],
    [PluginNames.AAD, "local_objectId"],
    [PluginNames.AAD, "local_tenantId"],
    [PluginNames.AAD, "local_clientSecret"],
    [PluginNames.AAD, "local_oauth2PermissionScopeId"],
    [PluginNames.AAD, "local_applicationIdUris"],
    [PluginNames.SA, "filePath"],
    [PluginNames.SA, "environmentVariableParams"],
  ];
  for (const [k, v] of expiredStateKeys) {
    if (stateData[k]) {
      if (!v) {
        delete stateData[k];
      } else if (stateData[k][v]) {
        delete stateData[k][v];
      }
    }
  }

  for (const [_, value] of Object.entries(LocalDebugConfigKeys)) {
    deleteUserDataKey(secrets, `${PluginNames.LDEBUG}.${value}`);
  }
  deleteUserDataKey(secrets, `${PluginNames.AAD}.local_clientSecret`);

  await fs.writeFile(devState, JSON.stringify(stateData, null, 4), { encoding: "UTF-8" });
  await fs.writeFile(devUserData, serializeDict(secrets), { encoding: "UTF-8" });
}

function deleteUserDataKey(secrets: Record<string, string>, key: string) {
  if (secrets[key]) {
    delete secrets[key];
  }
}

function getConfigDevJson(appName: string): EnvConfig {
  return environmentManager.newEnvConfigData(appName);
}

async function queryProjectStatus(fx: string): Promise<any> {
  const settings: ProjectSettings = await readJson(path.join(fx, "settings.json"));
  const solutionSettings: AzureSolutionSettings =
    settings.solutionSettings as AzureSolutionSettings;
  const plugins = getActivatedResourcePlugins(solutionSettings);
  const envDefaultJson: { solution: { provisionSucceeded: boolean } } = await readJson(
    path.join(fx, "env.default.json")
  );
  const hasFrontend = plugins?.some((plugin) => plugin.name === PluginNames.FE);
  const hasBackend = plugins?.some((plugin) => plugin.name === PluginNames.FUNC);
  const hasBot = plugins?.some((plugin) => plugin.name === PluginNames.BOT);
  const hasBotCapability = solutionSettings.capabilities.includes(BotOptionItem.id);
  const hasMessageExtensionCapability = solutionSettings.capabilities.includes(
    MessageExtensionItem.id
  );
  const isSPFx = plugins?.some((plugin) => plugin.name === PluginNames.SPFX);
  const hasProvision = envDefaultJson.solution?.provisionSucceeded as boolean;
  return {
    hasFrontend,
    hasBackend,
    hasBot,
    hasBotCapability,
    hasMessageExtensionCapability,
    isSPFx,
    hasProvision,
  };
}

async function getMultiEnvFolders(projectPath: string): Promise<any> {
  const fx = path.join(projectPath, `.${ConfigFolderName}`);
  const fxConfig = path.join(fx, InputConfigsFolderName);
  const templateAppPackage = path.join(projectPath, "templates", AppPackageFolderName);
  const fxState = path.join(fx, StatesFolderName);
  await fs.ensureDir(fxConfig);
  await fs.ensureDir(templateAppPackage);
  return { fx, fxConfig, templateAppPackage, fxState };
}

async function backup(projectPath: string): Promise<void> {
  const fx = path.join(projectPath, `.${ConfigFolderName}`);
  const backup = path.join(fx, "migrationbackup");
  await fs.ensureDir(backup);
  const fxFiles = [
    "env.default.json",
    "default.userdata",
    "settings.json",
    "local.env",
    "subscriptionInfo.json",
  ];

  for (const file of fxFiles) {
    if (await fs.pathExists(path.join(fx, file))) {
      await fs.copy(path.join(fx, file), path.join(backup, file));
    }
  }
  if (await fs.pathExists(path.join(projectPath, AppPackageFolderName))) {
    await fs.copy(
      path.join(projectPath, AppPackageFolderName),
      path.join(backup, AppPackageFolderName)
    );
  } else if (await fs.pathExists(path.join(fx, AppPackageFolderName))) {
    // version <= 2.4.1
    await fs.copy(path.join(fx, AppPackageFolderName), path.join(backup, AppPackageFolderName));
  }
}

async function removeOldProjectFiles(projectPath: string): Promise<void> {
  const fx = path.join(projectPath, `.${ConfigFolderName}`);
  await fs.remove(path.join(fx, "env.default.json"));
  await fs.remove(path.join(fx, "default.userdata"));
  await fs.remove(path.join(fx, "settings.json"));
  await fs.remove(path.join(fx, "local.env"));
  await fs.remove(path.join(projectPath, AppPackageFolderName));
  await fs.remove(path.join(fx, "new.env.default.json"));
  // version <= 2.4.1, remove .fx/appPackage.
  await fs.remove(path.join(fx, AppPackageFolderName));
}

async function ensureProjectSettings(
  projectSettingPath: string,
  envDefaultPath: string
): Promise<void> {
  const settings: ProjectSettings = await readJson(projectSettingPath);
  if (!settings.programmingLanguage || !settings.defaultFunctionName) {
    const envDefault = await readJson(envDefaultPath);
    settings.programmingLanguage = envDefault[PluginNames.SOLUTION][programmingLanguage];
    settings.defaultFunctionName = envDefault[PluginNames.FUNC]?.[defaultFunctionName];
  }
  if (!settings.version) {
    settings.version = "1.0.0";
  }
  await fs.writeFile(projectSettingPath, JSON.stringify(settings, null, 4), {
    encoding: "UTF-8",
  });
}

async function getAppName(projectSettingPath: string): Promise<string> {
  const settings: ProjectSettings = await readJson(projectSettingPath);
  return settings.appName;
}

async function cleanup(projectPath: string): Promise<void> {
  const { _, fxConfig, templateAppPackage, fxState } = await getMultiEnvFolders(projectPath);
  await fs.remove(fxConfig);
  await fs.remove(templateAppPackage);
  await fs.remove(fxState);
  await fs.remove(path.join(templateAppPackage, ".."));
  if (await fs.pathExists(path.join(fxConfig, "..", "new.env.default.json"))) {
    await fs.remove(path.join(fxConfig, "..", "new.env.default.json"));
  }
}

async function needMigrateToArmAndMultiEnv(ctx: CoreHookContext): Promise<boolean> {
  if (!preCheckEnvEnabled()) {
    return false;
  }
  const inputs = ctx.arguments[ctx.arguments.length - 1] as Inputs;
  if (!inputs.projectPath) {
    return false;
  }
  const fxExist = await fs.pathExists(path.join(inputs.projectPath as string, ".fx"));
  if (!fxExist) {
    return false;
  }
  const parameterEnvFileName = parameterFileNameTemplate.replace(
    "@envName",
    environmentManager.getDefaultEnvName()
  );
  const envFileExist = await fs.pathExists(
    path.join(inputs.projectPath as string, ".fx", "env.default.json")
  );
  const configDirExist = await fs.pathExists(
    path.join(inputs.projectPath as string, ".fx", "configs")
  );
  const armParameterExist = await fs.pathExists(
    path.join(inputs.projectPath as string, ".fx", "configs", parameterEnvFileName)
  );
  if (envFileExist && (!armParameterExist || !configDirExist)) {
    return true;
  }
  return false;
}

async function needUpdateTeamsToolkitVersion(ctx: CoreHookContext): Promise<boolean> {
  if (preCheckEnvEnabled()) {
    return false;
  }
  const inputs = ctx.arguments[ctx.arguments.length - 1] as Inputs;
  if (!inputs.projectPath) {
    return false;
  }
  const fx = path.join(inputs.projectPath as string, ".fx");
  if (!(await fs.pathExists(fx))) {
    return false;
  }
  // only for arm && multi-env project
  const armParameter = path.join(
    fx,
    "configs",
    parameterFileNameTemplate.replace("@envName", "dev")
  );
  const defaultEnv = path.join(fx, "env.default.json");
  return (await fs.pathExists(armParameter)) && !(await fs.pathExists(defaultEnv));
}

function preCheckEnvEnabled() {
  if (isMultiEnvEnabled() && isArmSupportEnabled()) {
    return true;
  }
  return false;
}

export async function migrateArm(ctx: CoreHookContext) {
  await generateArmTempaltesFiles(ctx);
  await generateArmParameterJson(ctx);
}

async function updateConfig(ctx: CoreHookContext) {
  const inputs = ctx.arguments[ctx.arguments.length - 1] as Inputs;
  const fx = path.join(inputs.projectPath as string, `.${ConfigFolderName}`);
  const envConfig = await fs.readJson(path.join(fx, "env.default.json"));
  if (envConfig[ResourcePlugins.Bot]) {
    delete envConfig[ResourcePlugins.Bot];
    envConfig[ResourcePlugins.Bot] = { wayToRegisterBot: "create-new" };
  }
  let needUpdate = false;
  let configPrefix = "";
  if (envConfig[solutionName][subscriptionId] && envConfig[solutionName][resourceGroupName]) {
    configPrefix = `/subscriptions/${envConfig[solutionName][subscriptionId]}/resourcegroups/${envConfig["solution"][resourceGroupName]}`;
    needUpdate = true;
  }
  if (needUpdate && envConfig[ResourcePlugins.FrontendHosting]?.[EnvConfigName.StorageName]) {
    envConfig[ResourcePlugins.FrontendHosting][
      EnvConfigName.StorageResourceId
    ] = `${configPrefix}/providers/Microsoft.Storage/storageAccounts/${
      envConfig[ResourcePlugins.FrontendHosting][EnvConfigName.StorageName]
    }`;
  }
  if (needUpdate && envConfig[ResourcePlugins.AzureSQL]?.[EnvConfigName.SqlEndpoint]) {
    envConfig[ResourcePlugins.AzureSQL][
      EnvConfigName.SqlResourceId
    ] = `${configPrefix}/providers/Microsoft.Sql/servers/${
      envConfig[ResourcePlugins.AzureSQL][EnvConfigName.SqlEndpoint].split(
        ".database.windows.net"
      )[0]
    }`;
  }
  if (needUpdate && envConfig[ResourcePlugins.Function]?.[EnvConfigName.FuncAppName]) {
    envConfig[ResourcePlugins.Function][
      EnvConfigName.FunctionId
    ] = `${configPrefix}/providers/Microsoft.Web/${
      envConfig[ResourcePlugins.Function][EnvConfigName.FuncAppName]
    }`;
    delete envConfig[ResourcePlugins.Function][EnvConfigName.FuncAppName];
    if (envConfig[ResourcePlugins.Function][EnvConfigName.StorageAccountName]) {
      delete envConfig[ResourcePlugins.Function][EnvConfigName.StorageAccountName];
    }
    if (envConfig[ResourcePlugins.Function][EnvConfigName.AppServicePlanName]) {
      delete envConfig[ResourcePlugins.Function][EnvConfigName.AppServicePlanName];
    }
  }

  if (needUpdate && envConfig[ResourcePlugins.Identity]?.[EnvConfigName.Identity]) {
    envConfig[ResourcePlugins.Identity][
      EnvConfigName.IdentityResourceId
    ] = `${configPrefix}/providers/Microsoft.ManagedIdentity/userAssignedIdentities/${
      envConfig[ResourcePlugins.Identity][EnvConfigName.Identity]
    }`;
    envConfig[ResourcePlugins.Identity][EnvConfigName.IdentityName] =
      envConfig[ResourcePlugins.Identity][EnvConfigName.Identity];
    delete envConfig[ResourcePlugins.Identity][EnvConfigName.Identity];
  }

  if (needUpdate && envConfig[ResourcePlugins.Identity]?.[EnvConfigName.IdentityId]) {
    envConfig[ResourcePlugins.Identity][EnvConfigName.IdentityClientId] =
      envConfig[ResourcePlugins.Identity][EnvConfigName.IdentityId];
    delete envConfig[ResourcePlugins.Identity][EnvConfigName.IdentityId];
  }
  await fs.writeFile(path.join(fx, "new.env.default.json"), JSON.stringify(envConfig, null, 4));
}

async function generateArmTempaltesFiles(ctx: CoreHookContext) {
  const minorCtx: CoreHookContext = { arguments: ctx.arguments };
  const inputs = ctx.arguments[ctx.arguments.length - 1] as Inputs;
  const core = ctx.self as FxCore;

  const fx = path.join(inputs.projectPath as string, `.${ConfigFolderName}`);
  const fxConfig = path.join(fx, InputConfigsFolderName);
  const templateAzure = path.join(inputs.projectPath as string, "templates", "azure");
  await fs.ensureDir(fxConfig);
  await fs.ensureDir(templateAzure);
  // load local settings.json
  const loadRes = await loadProjectSettings(inputs);
  if (loadRes.isErr()) {
    throw ProjectSettingError();
  }
  const projectSettings = loadRes.value;
  minorCtx.projectSettings = projectSettings;

  const targetEnvName = "dev";
  const result = await loadSolutionContext(
    core.tools,
    inputs,
    minorCtx.projectSettings,
    targetEnvName,
    inputs.ignoreEnvInfo
  );
  if (result.isErr()) {
    throw SolutionConfigError();
  }
  minorCtx.solutionContext = result.value;
  // generate bicep files.
  try {
    await generateArmTemplate(minorCtx.solutionContext);
  } catch (error) {
    throw error;
  }
  const parameterEnvFileName = parameterFileNameTemplate.replace(
    "@envName",
    environmentManager.getDefaultEnvName()
  );
  if (!(await fs.pathExists(path.join(fxConfig, parameterEnvFileName)))) {
    throw err(
      returnSystemError(
        new Error(`Failed to generate ${parameterEnvFileName} on migration`),
        CoreSource,
        "GenerateArmTemplateFailed"
      )
    );
  }
}

async function generateArmParameterJson(ctx: CoreHookContext) {
  const inputs = ctx.arguments[ctx.arguments.length - 1] as Inputs;
  const fx = path.join(inputs.projectPath as string, `.${ConfigFolderName}`);
  const fxConfig = path.join(fx, InputConfigsFolderName);
  const envConfig = await fs.readJson(path.join(fx, "env.default.json"));
  const parameterEnvFileName = parameterFileNameTemplate.replace(
    "@envName",
    environmentManager.getDefaultEnvName()
  );
  const targetJson = await fs.readJson(path.join(fxConfig, parameterEnvFileName));
  const ArmParameter = "parameters";
  // frontend hosting
  if (envConfig[ResourcePlugins.FrontendHosting]?.[EnvConfigName.StorageName]) {
    targetJson[ArmParameter][ArmParameters.FEStorageName] = {
      value: envConfig[ResourcePlugins.FrontendHosting][EnvConfigName.StorageName],
    };
  }
  // manage identity
  if (envConfig[ResourcePlugins.Identity]?.[EnvConfigName.Identity]) {
    targetJson[ArmParameter][ArmParameters.IdentityName] = {
      value: envConfig[ResourcePlugins.Identity][EnvConfigName.Identity],
    };
  }
  // azure SQL
  if (envConfig[ResourcePlugins.AzureSQL]?.[EnvConfigName.SqlEndpoint]) {
    targetJson[ArmParameter][ArmParameters.SQLServer] = {
      value:
        envConfig[ResourcePlugins.AzureSQL][EnvConfigName.SqlEndpoint].split(
          ".database.windows.net"
        )[0],
    };
  }
  if (envConfig[ResourcePlugins.AzureSQL]?.[EnvConfigName.SqlDataBase]) {
    targetJson[ArmParameter][ArmParameters.SQLDatabase] = {
      value: envConfig[ResourcePlugins.AzureSQL][EnvConfigName.SqlDataBase],
    };
  }
  // SimpleAuth
  if (envConfig[ResourcePlugins.SimpleAuth]?.[EnvConfigName.SkuName]) {
    targetJson[ArmParameter][ArmParameters.SimpleAuthSku] = {
      value: envConfig[ResourcePlugins.SimpleAuth][EnvConfigName.SkuName],
    };
  }

  if (envConfig[ResourcePlugins.SimpleAuth]?.[EnvConfigName.Endpoint]) {
    const simpleAuthHost = new URL(envConfig[ResourcePlugins.SimpleAuth]?.[EnvConfigName.Endpoint])
      .hostname;
    const simpleAuthName = simpleAuthHost.split(".")[0];
    targetJson[ArmParameter][ArmParameters.SimpleAuthWebAppName] = targetJson[ArmParameter][
      ArmParameters.SimpleAuthServerFarm
    ] = {
      value: simpleAuthName,
    };
  }
  // Function
  if (envConfig[ResourcePlugins.Function]?.[EnvConfigName.AppServicePlanName]) {
    targetJson[ArmParameter][ArmParameters.functionServerName] = {
      value: envConfig[ResourcePlugins.Function][EnvConfigName.AppServicePlanName],
    };
  }
  if (envConfig[ResourcePlugins.Function]?.[EnvConfigName.StorageAccountName]) {
    targetJson[ArmParameter][ArmParameters.functionStorageName] = {
      value: envConfig[ResourcePlugins.Function][EnvConfigName.StorageAccountName],
    };
  }
  if (envConfig[ResourcePlugins.Function]?.[EnvConfigName.FuncAppName]) {
    targetJson[ArmParameter][ArmParameters.functionAppName] = {
      value: envConfig[ResourcePlugins.Function][EnvConfigName.FuncAppName],
    };
  }

  // Bot
  if (envConfig[ResourcePlugins.Bot]?.[EnvConfigName.SkuName]) {
    targetJson[ArmParameter][ArmParameters.botWebAppSku] = {
      value: envConfig[ResourcePlugins.Bot]?.[EnvConfigName.SkuName],
    };
  }
  await fs.writeFile(
    path.join(fxConfig, parameterEnvFileName),
    JSON.stringify(targetJson, null, 4)
  );
}<|MERGE_RESOLUTION|>--- conflicted
+++ resolved
@@ -107,15 +107,7 @@
 }
 // TODO: delete it to enable migration
 export const ProjectMigratorMW: Middleware = async (ctx: CoreHookContext, next: NextFunction) => {
-<<<<<<< HEAD
   if ((await needMigrateToArmAndMultiEnv(ctx)) && checkMethod(ctx)) {
-=======
-  await next();
-};
-
-export async function migrate(ctx: CoreHookContext, next: NextFunction) {
-  if (await needMigrateToArmAndMultiEnv(ctx)) {
->>>>>>> 15ad67e3
     const core = ctx.self as FxCore;
 
     sendTelemetryEvent(Component.core, TelemetryEvent.ProjectMigratorNotificationStart);
@@ -150,7 +142,7 @@
     );
   }
   await next();
-}
+};
 
 function checkMethod(ctx: CoreHookContext): boolean {
   const getProjectConfigMethod = "getProjectConfig";
