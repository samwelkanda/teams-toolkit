// Copyright (c) Microsoft Corporation.
// Licensed under the MIT license.

import {
  AppPackageFolderName,
  err,
  FxError,
  ok,
  ProjectSettings,
  SettingsFolderName,
  SystemError,
  UserError,
  InputConfigsFolderName,
  Platform,
  Inputs,
  Stage,
} from "@microsoft/teamsfx-api";
import { Middleware, NextFunction } from "@feathersjs/hooks/lib";
import { CoreHookContext } from "../types";
import { backupFolder, MigrationContext } from "./utils/migrationContext";
import { checkMethod, checkUserTasks, learnMoreText, upgradeButton } from "./projectMigrator";
import * as path from "path";
import { loadProjectSettingsByProjectPathV2 } from "./projectSettingsLoader";
import {
  Component,
  ProjectMigratorStatus,
  sendTelemetryErrorEvent,
  sendTelemetryEvent,
  TelemetryEvent,
  TelemetryProperty,
} from "../../common/telemetry";
import { ErrorConstants } from "../../component/constants";
import { TOOLS } from "../globalVars";
<<<<<<< HEAD
import {
  UpgradeV3CanceledError,
  MigrationReadFileError,
  AbandonedProjectError,
  TooklitNotSupportError,
} from "../error";
=======
import { UpgradeV3CanceledError, MigrationError, ToolkitNotSupportError } from "../error";
>>>>>>> e1ffcb57
import { AppYmlGenerator } from "./utils/appYmlGenerator";
import * as fs from "fs-extra";
import { MANIFEST_TEMPLATE_CONSOLIDATE } from "../../component/resource/appManifest/constants";
import { replacePlaceholdersForV3, FileType } from "./utils/MigrationUtils";
import {
  readAndConvertUserdata,
  fsReadDirSync,
  generateAppIdUri,
  getProjectVersion,
  jsonObjectNamesConvertV3,
  getCapabilitySsoStatus,
  readBicepContent,
  readJsonFile,
  replaceAppIdUri,
  updateAndSaveManifestForSpfx,
  getTemplateFolderPath,
  getParameterFromCxt,
  migrationNotificationMessage,
  outputCancelMessage,
  getDownloadLinkByVersionAndPlatform,
<<<<<<< HEAD
  getVersionState,
  getMigrationHelpLink,
=======
>>>>>>> e1ffcb57
} from "./utils/v3MigrationUtils";
import * as commentJson from "comment-json";
import { DebugMigrationContext } from "./utils/debug/debugMigrationContext";
import {
  getPlaceholderMappings,
  isCommentObject,
  readJsonCommentFile,
} from "./utils/debug/debugV3MigrationUtils";
import {
  migrateTransparentLocalTunnel,
  migrateTransparentPrerequisite,
  migrateTransparentNpmInstall,
  migrateSetUpTab,
  migrateSetUpSSO,
  migratePrepareManifest,
  migrateSetUpBot,
  migrateValidateDependencies,
  migrateBackendExtensionsInstall,
  migrateFrontendStart,
  migrateValidateLocalPrerequisites,
  migrateNgrokStartTask,
  migrateNgrokStartCommand,
  migrateBotStart,
  migrateAuthStart,
  migrateBackendWatch,
  migrateBackendStart,
  migratePreDebugCheck,
} from "./utils/debug/taskMigrator";
import { AppLocalYmlGenerator } from "./utils/debug/appLocalYmlGenerator";
import { EOL } from "os";
import { getTemplatesFolder } from "../../folder";
import { MetadataV2, MetadataV3, VersionSource, VersionState } from "../../common/versionMetadata";
import { isMigrationV3Enabled, isSPFxProject } from "../../common/tools";
import { VersionForMigration } from "./types";
import { environmentManager } from "../environment";
import { getLocalizedString } from "../../common/localizeUtils";

const Constants = {
  vscodeProvisionBicepPath: "./templates/azure/provision.bicep",
  launchJsonPath: ".vscode/launch.json",
  tasksJsonPath: ".vscode/tasks.json",
  reportName: "migrationReport.md",
  envWriteOption: {
    // .env.{env} file might be already exist, use append mode (flag: a+)
    encoding: "utf8",
    flag: "a+",
  },
  envFilePrefix: ".env.",
};

const learnMoreLink = "https://aka.ms/teams-toolkit-5.0-upgrade";
export const errorNames = {
  appPackageNotExist: "AppPackageNotExist",
  manifestTemplateNotExist: "ManifestTemplateNotExist",
};
const migrationMessageButtons = [learnMoreText, upgradeButton];

type Migration = (context: MigrationContext) => Promise<void>;
const subMigrations: Array<Migration> = [
  preMigration,
  manifestsMigration,
  generateAppYml,
  generateLocalConfig,
  configsMigration,
  statesMigration,
  userdataMigration,
  generateApimPluginEnvContent,
  updateLaunchJson,
  azureParameterMigration,
  debugMigration,
  updateGitignore,
];

export const ProjectMigratorMWV3: Middleware = async (ctx: CoreHookContext, next: NextFunction) => {
  const versionForMigration = await checkVersionForMigration(ctx);
  // abandoned v3 project which will not be supported. Show user the message to create new project.
  if (versionForMigration.source === VersionSource.settings) {
    await TOOLS?.ui.showMessage(
      "warn",
      getLocalizedString("core.migrationV3.abandonedProject"),
      true
    );
    ctx.result = err(AbandonedProjectError());
  } else if (versionForMigration.state === VersionState.upgradeable && checkMethod(ctx)) {
    if (!checkUserTasks(ctx)) {
      ctx.result = ok(undefined);
      return;
    }
    if (!isMigrationV3Enabled()) {
      await TOOLS?.ui.showMessage(
        "warn",
        getLocalizedString("core.migrationV3.CreateNewProject"),
        true
      );
      ctx.result = err(ToolkitNotSupportError());
      return false;
    }

    const skipUserConfirm = getParameterFromCxt(ctx, "skipUserConfirm");
    if (!skipUserConfirm && !(await askUserConfirm(ctx, versionForMigration))) {
      return;
    }
    const migrationContext = await MigrationContext.create(ctx);
    await wrapRunMigration(migrationContext, migrate);
    ctx.result = ok(undefined);
  } else {
    // continue next step only when:
    // 1. no need to upgrade the project;
    // 2. no need to update Teams Toolkit version;
    await next();
  }
};

export async function wrapRunMigration(
  context: MigrationContext,
  exec: (context: MigrationContext) => void
): Promise<void> {
  try {
    sendTelemetryEvent(Component.core, TelemetryEvent.ProjectMigratorMigrateStartV3);
    await exec(context);
    await showSummaryReport(context);
    sendTelemetryEvent(
      Component.core,
      TelemetryEvent.ProjectMigratorMigrateV3,
      context.telemetryProperties
    );
  } catch (error: any) {
    let fxError: FxError;
    if (error instanceof UserError || error instanceof SystemError) {
      fxError = error;
    } else {
      if (!(error instanceof Error)) {
        error = new Error(error.toString());
      }
      fxError = new SystemError({
        error,
        source: Component.core,
        name: ErrorConstants.unhandledError,
        message: error.message,
        displayMessage: error.message,
      });
    }
    sendTelemetryErrorEvent(
      Component.core,
      TelemetryEvent.ProjectMigratorV3Error,
      fxError,
      context.telemetryProperties
    );
    await rollbackMigration(context);
    throw error;
  }
  await context.removeFxV2();
}

async function rollbackMigration(context: MigrationContext): Promise<void> {
  await context.cleanModifiedPaths();
  await context.restoreBackup();
  await context.cleanBackup();
}

async function showSummaryReport(context: MigrationContext): Promise<void> {
  const summaryPath = path.join(context.backupPath, Constants.reportName);
  const templatePath = path.join(getTemplatesFolder(), "core/v3Migration", Constants.reportName);

  const content = await fs.readFile(templatePath);
  await fs.writeFile(summaryPath, content);
  await TOOLS?.ui?.openFile?.(summaryPath);
}

export async function migrate(context: MigrationContext): Promise<void> {
  for (const subMigration of subMigrations) {
    await subMigration(context);
  }
}

async function preMigration(context: MigrationContext): Promise<void> {
  await context.backup(MetadataV2.configFolder);
}

export async function checkVersionForMigration(ctx: CoreHookContext): Promise<VersionForMigration> {
  const versionInfo = await getProjectVersion(ctx);
  const versionState = getVersionState(versionInfo);
  const platform = getParameterFromCxt(ctx, "platform", Platform.VSCode) as Platform;

  return {
    currentVersion: versionInfo.version,
    source: versionInfo.source,
    state: versionState,
    platform: platform,
  };
}

export async function generateAppYml(context: MigrationContext): Promise<void> {
  const bicepContent: string = await readBicepContent(context);
  const oldProjectSettings = await loadProjectSettings(context.projectPath);
  const appYmlGenerator = new AppYmlGenerator(
    oldProjectSettings,
    bicepContent,
    context.projectPath
  );
  const appYmlString: string = await appYmlGenerator.generateAppYml();
  await context.fsWriteFile(MetadataV3.configFile, appYmlString);
  if (oldProjectSettings.programmingLanguage?.toLowerCase() === "csharp") {
    const placeholderMappings = await getPlaceholderMappings(context);
    const appLocalYmlString: string = await appYmlGenerator.generateAppLocalYml(
      placeholderMappings
    );
    await context.fsWriteFile(MetadataV3.localConfigFile, appLocalYmlString);
  }
}

export async function updateLaunchJson(context: MigrationContext): Promise<void> {
  const launchJsonPath = path.join(context.projectPath, Constants.launchJsonPath);
  if (await fs.pathExists(launchJsonPath)) {
    await context.backup(Constants.launchJsonPath);
    const launchJsonContent = await fs.readFile(launchJsonPath, "utf8");
    const result = launchJsonContent
      .replace(/\${teamsAppId}/g, "${dev:teamsAppId}") // TODO: set correct default env if user deletes dev, wait for other PR to get env list utility
      .replace(/\${localTeamsAppId}/g, "${local:teamsAppId}")
      .replace(/\${localTeamsAppInternalId}/g, "${local:teamsAppInternalId}"); // For M365 apps
    await context.fsWriteFile(Constants.launchJsonPath, result);
  }
}

async function loadProjectSettings(projectPath: string): Promise<ProjectSettings> {
  const oldProjectSettings = await loadProjectSettingsByProjectPathV2(projectPath, true, true);
  if (oldProjectSettings.isOk()) {
    return oldProjectSettings.value;
  } else {
    throw oldProjectSettings.error;
  }
}

export async function manifestsMigration(context: MigrationContext): Promise<void> {
  // Backup templates/appPackage
  const oldAppPackageFolderPath = path.join(getTemplateFolderPath(context), AppPackageFolderName);
  const oldAppPackageFolderBackupRes = await context.backup(oldAppPackageFolderPath);

  if (!oldAppPackageFolderBackupRes) {
    // templates/appPackage does not exists
    // invalid teamsfx project
    throw MigrationError(
      new Error("templates/appPackage does not exist"),
      errorNames.appPackageNotExist,
      learnMoreLink
    );
  }

  // Ensure appPackage
  await context.fsEnsureDir(AppPackageFolderName);

  // Copy templates/appPackage/resources
  const oldResourceFolderPath = path.join(oldAppPackageFolderPath, "resources");
  const oldResourceFolderExists = await fs.pathExists(
    path.join(context.projectPath, oldResourceFolderPath)
  );
  if (oldResourceFolderExists) {
    const resourceFolderPath = path.join(AppPackageFolderName, "resources");
    await context.fsCopy(oldResourceFolderPath, resourceFolderPath);
  }

  // Read Bicep
  const bicepContent = await readBicepContent(context);

  // Read capability project settings
  const projectSettings = await loadProjectSettings(context.projectPath);
  const capabilities = getCapabilitySsoStatus(projectSettings);
  const appIdUri = generateAppIdUri(capabilities);
  const isSpfx = isSPFxProject(projectSettings);

  // Read Teams app manifest and save to templates/appPackage/manifest.template.json
  const oldManifestPath = path.join(oldAppPackageFolderPath, MANIFEST_TEMPLATE_CONSOLIDATE);
  const oldManifestExists = await fs.pathExists(path.join(context.projectPath, oldManifestPath));
  if (oldManifestExists) {
    const manifestPath = path.join(AppPackageFolderName, MANIFEST_TEMPLATE_CONSOLIDATE);
    let oldManifest = await fs.readFile(path.join(context.projectPath, oldManifestPath), "utf8");
    oldManifest = replaceAppIdUri(oldManifest, appIdUri);
    const manifest = replacePlaceholdersForV3(oldManifest, bicepContent);
    if (isSpfx) {
      await updateAndSaveManifestForSpfx(context, manifest);
    } else {
      await context.fsWriteFile(manifestPath, manifest);
    }
  } else {
    // templates/appPackage/manifest.template.json does not exist
    throw MigrationError(
      new Error("templates/appPackage/manifest.template.json does not exist"),
      errorNames.manifestTemplateNotExist,
      learnMoreLink
    );
  }

  // Read AAD app manifest and save to ./aad.manifest.template.json
  const oldAadManifestPath = path.join(oldAppPackageFolderPath, "aad.template.json");
  const oldAadManifestExists = await fs.pathExists(
    path.join(context.projectPath, oldAadManifestPath)
  );
  if (oldAadManifestExists) {
    let oldAadManifest = await fs.readFile(
      path.join(context.projectPath, oldAadManifestPath),
      "utf-8"
    );
    oldAadManifest = replaceAppIdUri(oldAadManifest, appIdUri);
    const aadManifest = replacePlaceholdersForV3(oldAadManifest, bicepContent);
    await context.fsWriteFile("aad.manifest.template.json", aadManifest);
  }

  await context.fsRemove(oldAppPackageFolderPath);
}

export async function azureParameterMigration(context: MigrationContext): Promise<void> {
  // Ensure `.fx/configs` exists
  const configFolderPath = path.join(".fx", InputConfigsFolderName);
  const configFolderPathExists = await context.fsPathExists(configFolderPath);
  if (!configFolderPathExists) {
    // Keep same practice now. Needs dicussion whether to throw error.
    return;
  }

  // Read Bicep
  const azureFolderPath = path.join(getTemplateFolderPath(context), "azure");
  const bicepContent = await readBicepContent(context);

  const fileNames = fsReadDirSync(context, configFolderPath);
  for (const fileName of fileNames) {
    if (!fileName.startsWith("azure.parameters.")) {
      continue;
    }

    const content = await fs.readFile(
      path.join(context.projectPath, configFolderPath, fileName),
      "utf-8"
    );

    const newContent = replacePlaceholdersForV3(content, bicepContent);
    await context.fsWriteFile(path.join(azureFolderPath, fileName), newContent);
  }
}

export async function askUserConfirm(
  ctx: CoreHookContext,
  versionForMigration: VersionForMigration
): Promise<boolean> {
  sendTelemetryEvent(Component.core, TelemetryEvent.ProjectMigratorNotificationStart);
  let answer;
  do {
    answer = await popupMessage(versionForMigration);
    if (answer === learnMoreText) {
      TOOLS?.ui!.openUrl(learnMoreLink);
    }
  } while (answer === learnMoreText);
  if (!answer || !migrationMessageButtons.includes(answer)) {
    sendTelemetryEvent(Component.core, TelemetryEvent.ProjectMigratorNotification, {
      [TelemetryProperty.Status]: ProjectMigratorStatus.Cancel,
    });
    const link = getDownloadLinkByVersionAndPlatform(
      versionForMigration.currentVersion,
      versionForMigration.platform
    );
    ctx.result = err(UpgradeV3CanceledError(link, versionForMigration.currentVersion));
    outputCancelMessage(versionForMigration.currentVersion, versionForMigration.platform);
    return false;
  }
  sendTelemetryEvent(Component.core, TelemetryEvent.ProjectMigratorNotification, {
    [TelemetryProperty.Status]: ProjectMigratorStatus.OK,
  });
  return true;
}

export async function popupMessage(
  versionForMigration: VersionForMigration
): Promise<string | undefined> {
  const res = await TOOLS?.ui.showMessage(
    "warn",
    migrationNotificationMessage(versionForMigration),
    true,
    ...migrationMessageButtons
  );
  return res?.isOk() ? res.value : undefined;
}

export async function generateLocalConfig(context: MigrationContext): Promise<void> {
  if (!(await context.fsPathExists(path.join(".fx", "configs", "config.local.json")))) {
    const oldProjectSettings = await loadProjectSettings(context.projectPath);
    await environmentManager.createLocalEnv(context.projectPath, oldProjectSettings.appName!);
  }
}

export async function configsMigration(context: MigrationContext): Promise<void> {
  // general
  if (await context.fsPathExists(path.join(".fx", "configs"))) {
    // if ./fx/states/ exists
    const fileNames = fsReadDirSync(context, path.join(".fx", "configs")); // search all files, get file names
    for (const fileName of fileNames)
      if (fileName.startsWith("config.")) {
        const fileRegex = new RegExp("(config\\.)([a-zA-Z0-9_-]*)(\\.json)", "g"); // state.*.json
        const fileNamesArray = fileRegex.exec(fileName);
        if (fileNamesArray != null) {
          // get envName
          const envName = fileNamesArray[2];
          // create .env.{env} file if not exist
          await context.fsEnsureDir(MetadataV3.defaultEnvironmentFolder);
          if (
            !(await context.fsPathExists(
              path.join(MetadataV3.defaultEnvironmentFolder, Constants.envFilePrefix + envName)
            ))
          )
            await context.fsCreateFile(
              path.join(MetadataV3.defaultEnvironmentFolder, Constants.envFilePrefix + envName)
            );
          const obj = await readJsonFile(
            context,
            path.join(".fx", "configs", "config." + envName + ".json")
          );
          if (obj["manifest"]) {
            const bicepContent = await readBicepContent(context);
            const teamsfx_env = fs
              .readFileSync(
                path.join(
                  context.projectPath,
                  MetadataV3.defaultEnvironmentFolder,
                  Constants.envFilePrefix + envName
                )
              )
              .toString()
              .includes("TEAMSFX_ENV=")
              ? ""
              : "TEAMSFX_ENV=" + envName + EOL;
            // convert every name and add the env name at the first line
            const envData =
              teamsfx_env +
              jsonObjectNamesConvertV3(
                obj["manifest"],
                "manifest.",
                "",
                FileType.CONFIG,
                bicepContent
              );
            await context.fsWriteFile(
              path.join(MetadataV3.defaultEnvironmentFolder, Constants.envFilePrefix + envName),
              envData,
              Constants.envWriteOption
            );
          }
        }
      }
  }
}

export async function statesMigration(context: MigrationContext): Promise<void> {
  // general
  if (await context.fsPathExists(path.join(".fx", "states"))) {
    // if ./fx/states/ exists
    const fileNames = fsReadDirSync(context, path.join(".fx", "states")); // search all files, get file names
    for (const fileName of fileNames)
      if (fileName.startsWith("state.")) {
        const fileRegex = new RegExp("(state\\.)([a-zA-Z0-9_-]*)(\\.json)", "g"); // state.*.json
        const fileNamesArray = fileRegex.exec(fileName);
        if (fileNamesArray != null) {
          // get envName
          const envName = fileNamesArray[2];
          // create .env.{env} file if not exist
          await context.fsEnsureDir(MetadataV3.defaultEnvironmentFolder);
          if (
            !(await context.fsPathExists(
              path.join(MetadataV3.defaultEnvironmentFolder, Constants.envFilePrefix + envName)
            ))
          )
            await context.fsCreateFile(
              path.join(MetadataV3.defaultEnvironmentFolder, Constants.envFilePrefix + envName)
            );
          const obj = await readJsonFile(
            context,
            path.join(".fx", "states", "state." + envName + ".json")
          );
          if (obj) {
            const bicepContent = await readBicepContent(context);
            // convert every name
            const envData = jsonObjectNamesConvertV3(
              obj,
              "state.",
              "",
              FileType.STATE,
              bicepContent
            );
            await context.fsWriteFile(
              path.join(MetadataV3.defaultEnvironmentFolder, Constants.envFilePrefix + envName),
              envData,
              Constants.envWriteOption
            );
          }
        }
      }
  }
}

export async function userdataMigration(context: MigrationContext): Promise<void> {
  // general
  if (await context.fsPathExists(path.join(".fx", "states"))) {
    // if ./fx/states/ exists
    const fileNames = fsReadDirSync(context, path.join(".fx", "states")); // search all files, get file names
    for (const fileName of fileNames)
      if (fileName.endsWith(".userdata")) {
        const fileRegex = new RegExp("([a-zA-Z0-9_-]*)(\\.userdata)", "g"); // state.*.json
        const fileNamesArray = fileRegex.exec(fileName);
        if (fileNamesArray != null) {
          // get envName
          const envName = fileNamesArray[1];
          // create .env.{env} file if not exist
          await context.fsEnsureDir(MetadataV3.defaultEnvironmentFolder);
          if (
            !(await context.fsPathExists(
              path.join(MetadataV3.defaultEnvironmentFolder, Constants.envFilePrefix + envName)
            ))
          )
            await context.fsCreateFile(
              path.join(MetadataV3.defaultEnvironmentFolder, Constants.envFilePrefix + envName)
            );
          const bicepContent = await readBicepContent(context);
          const envData = await readAndConvertUserdata(
            context,
            path.join(".fx", "states", fileName),
            bicepContent
          );
          await context.fsWriteFile(
            path.join(MetadataV3.defaultEnvironmentFolder, Constants.envFilePrefix + envName),
            envData,
            Constants.envWriteOption
          );
        }
      }
  }
}

export async function debugMigration(context: MigrationContext): Promise<void> {
  // Backup vscode/tasks.json
  await context.backup(Constants.tasksJsonPath);

  // Read .vscode/tasks.json
  const tasksJsonContent = await readJsonCommentFile(
    path.join(context.projectPath, Constants.tasksJsonPath)
  );
  if (!isCommentObject(tasksJsonContent) || !Array.isArray(tasksJsonContent["tasks"])) {
    // Invalid tasks.json content
    return;
  }

  // Migrate .vscode/tasks.json
  const migrateTaskFuncs = [
    migrateTransparentPrerequisite,
    migrateTransparentNpmInstall,
    migrateTransparentLocalTunnel,
    migrateSetUpTab,
    migrateSetUpBot,
    migrateSetUpSSO,
    migratePrepareManifest,
    migrateValidateDependencies,
    migrateBackendExtensionsInstall,
    migrateFrontendStart,
    migrateAuthStart,
    migrateBotStart,
    migrateBackendWatch,
    migrateBackendStart,
    migratePreDebugCheck,
    migrateValidateLocalPrerequisites,
    migrateNgrokStartTask,
    migrateNgrokStartCommand,
  ];

  const oldProjectSettings = await loadProjectSettings(context.projectPath);
  const placeholderMappings = await getPlaceholderMappings(context);

  const debugContext = new DebugMigrationContext(
    context,
    tasksJsonContent["tasks"],
    oldProjectSettings,
    placeholderMappings
  );

  for (const func of migrateTaskFuncs) {
    await func(debugContext);
  }

  // Write .vscode/tasks.json
  await context.fsWriteFile(
    Constants.tasksJsonPath,
    commentJson.stringify(tasksJsonContent, null, 4)
  );

  // Generate app.local.yml
  const appYmlGenerator = new AppLocalYmlGenerator(
    oldProjectSettings,
    debugContext.appYmlConfig,
    placeholderMappings
  );
  const appYmlString: string = await appYmlGenerator.generateAppYml();
  await context.fsWriteFile(MetadataV3.localConfigFile, appYmlString);
}

export function checkapimPluginExists(pjSettings: any): boolean {
  if (pjSettings && pjSettings["components"]) {
    for (const obj of pjSettings["components"])
      if (Object.keys(obj).includes("name") && obj["name"] === "apim") return true;
    return false;
  } else {
    return false;
  }
}

export async function generateApimPluginEnvContent(context: MigrationContext): Promise<void> {
  // general
  if (await context.fsPathExists(path.join(".fx", "configs", "projectSettings.json"))) {
    const projectSettingsContent = fs.readJsonSync(
      path.join(context.projectPath, ".fx", "configs", "projectSettings.json")
    );
    // judge if apim plugin exists
    if (checkapimPluginExists(projectSettingsContent)) {
      const fileNames = fsReadDirSync(context, path.join(".fx", "configs"));
      for (const fileName of fileNames)
        if (fileName.startsWith("config.")) {
          const fileRegex = new RegExp("(config.)([a-zA-Z0-9_-]*)(.json)", "g"); // state.*.json
          const fileNamesArray = fileRegex.exec(fileName);
          if (fileNamesArray != null) {
            // get envName
            const envName = fileNamesArray[2];
            if (envName != "local") {
              await context.fsEnsureDir(MetadataV3.defaultEnvironmentFolder);
              if (
                !(await context.fsPathExists(
                  path.join(MetadataV3.defaultEnvironmentFolder, Constants.envFilePrefix + envName)
                ))
              )
                await context.fsCreateFile(
                  path.join(MetadataV3.defaultEnvironmentFolder, Constants.envFilePrefix + envName)
                );
              const apimPluginAppendContent =
                "APIM__PUBLISHEREMAIL= # Teams Toolkit does not record your mail to protect your privacy, please fill your mail address here before provision to avoid failures" +
                EOL +
                "APIM__PUBLISHERNAME= # Teams Toolkit does not record your name to protect your privacy, please fill your name here before provision to avoid failures" +
                EOL;
              await context.fsWriteFile(
                path.join(MetadataV3.defaultEnvironmentFolder, Constants.envFilePrefix + envName),
                apimPluginAppendContent,
                Constants.envWriteOption
              );
            }
          }
        }
    }
  }
}

export async function updateGitignore(context: MigrationContext): Promise<void> {
  const gitignoreFile = ".gitignore";
  const ignoreFileExist: boolean = await context.backup(gitignoreFile);
  if (!ignoreFileExist) {
    context.fsCreateFile(gitignoreFile);
  }

  let ignoreFileContent: string = await fs.readFile(
    path.join(context.projectPath, gitignoreFile),
    "utf8"
  );
  ignoreFileContent +=
    EOL + path.join(MetadataV3.defaultEnvironmentFolder, Constants.envFilePrefix + "*");
  ignoreFileContent += EOL + `${backupFolder}/*`;

  await context.fsWriteFile(gitignoreFile, ignoreFileContent);
}<|MERGE_RESOLUTION|>--- conflicted
+++ resolved
@@ -31,16 +31,12 @@
 } from "../../common/telemetry";
 import { ErrorConstants } from "../../component/constants";
 import { TOOLS } from "../globalVars";
-<<<<<<< HEAD
 import {
   UpgradeV3CanceledError,
-  MigrationReadFileError,
+  MigrationError,
   AbandonedProjectError,
-  TooklitNotSupportError,
+  ToolkitNotSupportError,
 } from "../error";
-=======
-import { UpgradeV3CanceledError, MigrationError, ToolkitNotSupportError } from "../error";
->>>>>>> e1ffcb57
 import { AppYmlGenerator } from "./utils/appYmlGenerator";
 import * as fs from "fs-extra";
 import { MANIFEST_TEMPLATE_CONSOLIDATE } from "../../component/resource/appManifest/constants";
@@ -61,11 +57,7 @@
   migrationNotificationMessage,
   outputCancelMessage,
   getDownloadLinkByVersionAndPlatform,
-<<<<<<< HEAD
   getVersionState,
-  getMigrationHelpLink,
-=======
->>>>>>> e1ffcb57
 } from "./utils/v3MigrationUtils";
 import * as commentJson from "comment-json";
 import { DebugMigrationContext } from "./utils/debug/debugMigrationContext";
