--- conflicted
+++ resolved
@@ -58,10 +58,7 @@
 import { environmentManager, newEnvInfoV3 } from "./environment";
 import {
   CopyFileError,
-<<<<<<< HEAD
-=======
   FunctionRouterError,
->>>>>>> b496c52c
   InvalidInputError,
   NonExistEnvNameError,
   NotImplementedError,
@@ -115,12 +112,8 @@
 import { createEnvWithName } from "../component/envManager";
 import { getProjectTemplatesFolderPath } from "../common/utils";
 import { manifestUtils } from "../component/resource/appManifest/utils";
-<<<<<<< HEAD
 import { copyParameterJson } from "../plugins/solution/fx-solution/arm";
-=======
-import { preCheck } from "../component/core";
 import { convertEnvStateMapV3ToV2 } from "../component/migrate";
->>>>>>> b496c52c
 
 export class FxCore implements v3.ICore {
   tools: Tools;
