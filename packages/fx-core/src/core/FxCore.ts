--- conflicted
+++ resolved
@@ -476,115 +476,9 @@
 
   async preCheckYmlAndEnvForVS(inputs: Inputs): Promise<Result<Void, FxError>> {
     return this.v3Implement.dispatch(this.preCheckYmlAndEnvForVS, inputs);
-<<<<<<< HEAD
   }
 
   async publishInDeveloperPortal(inputs: Inputs): Promise<Result<Void, FxError>> {
     return this.v3Implement.dispatch(this.publishInDeveloperPortal, inputs);
   }
-}
-
-export async function ensureBasicFolderStructure(
-  inputs: Inputs,
-  createPackageJson = true
-): Promise<Result<null, FxError>> {
-  if (!inputs.projectPath) {
-    return err(new ObjectIsUndefinedError("projectPath"));
-  }
-  try {
-    if (createPackageJson) {
-      const appName = inputs[CoreQuestionNames.AppName] as string;
-      if (inputs.platform !== Platform.VS) {
-        const packageJsonFilePath = path.join(inputs.projectPath, `package.json`);
-        const exists = await fs.pathExists(packageJsonFilePath);
-        if (!exists) {
-          await fs.writeFile(
-            packageJsonFilePath,
-            JSON.stringify(
-              {
-                name: appName,
-                version: "0.0.1",
-                description: "",
-                author: "",
-                scripts: {
-                  test: 'echo "Error: no test specified" && exit 1',
-                },
-                devDependencies: {
-                  "@microsoft/teamsfx-cli": "1.*",
-                },
-                license: "MIT",
-              },
-              null,
-              4
-            )
-          );
-        }
-      }
-    }
-    {
-      const gitIgnoreFilePath = path.join(inputs.projectPath, `.gitignore`);
-      let lines: string[] = [];
-      const exists = await fs.pathExists(gitIgnoreFilePath);
-      if (exists) {
-        const content = await fs.readFile(gitIgnoreFilePath, { encoding: "utf8" });
-        lines = content.split("\n");
-        for (let i = 0; i < lines.length; ++i) {
-          lines[i] = lines[i].trim();
-        }
-      }
-      const gitIgnoreContent = [
-        "\n# TeamsFx files",
-        "node_modules",
-        `.${ConfigFolderName}/${InputConfigsFolderName}/${localSettingsFileName}`,
-        `.${ConfigFolderName}/${StatesFolderName}/*.userdata`,
-        ".DS_Store",
-        ".env.teamsfx.local",
-        "subscriptionInfo.json",
-        BuildFolderName,
-      ];
-      gitIgnoreContent.push(`.${ConfigFolderName}/${InputConfigsFolderName}/config.local.json`);
-      gitIgnoreContent.push(`.${ConfigFolderName}/${StatesFolderName}/state.local.json`);
-      if (inputs.platform === Platform.VS) {
-        gitIgnoreContent.push("appsettings.Development.json");
-      }
-      gitIgnoreContent.forEach((line) => {
-        if (!lines.includes(line.trim())) {
-          lines.push(line.trim());
-        }
-      });
-      await fs.writeFile(gitIgnoreFilePath, lines.join("\n"), { encoding: "utf8" });
-    }
-  } catch (e) {
-    return err(WriteFileError(e));
-  }
-  return ok(null);
-}
-
-export async function listCollaboratorFunc(
-  inputs: Inputs,
-  ctx?: CoreHookContext
-): Promise<Result<any, FxError>> {
-  setCurrentStage(Stage.listCollaborator);
-  inputs.stage = Stage.listCollaborator;
-  const projectPath = inputs.projectPath;
-  if (!projectPath) {
-    return err(new ObjectIsUndefinedError("projectPath"));
-  }
-  if (ctx && ctx.contextV2 && (isV3Enabled() || ctx.envInfoV3)) {
-    const context = createContextV3(ctx?.projectSettings as ProjectSettingsV3);
-    context.envInfo = ctx.envInfoV3;
-    const res = await listCollaborator(
-      context,
-      inputs as v2.InputsWithProjectPath,
-      ctx.envInfoV3,
-      TOOLS.tokenProvider
-    );
-    return res;
-=======
->>>>>>> f4f78249
-  }
-
-  async publishInDeveloperPortal(inputs: Inputs): Promise<Result<Void, FxError>> {
-    return this.v3Implement.dispatch(this.publishInDeveloperPortal, inputs);
-  }
 }