--- conflicted
+++ resolved
@@ -107,18 +107,10 @@
           return [projectType];
         }
       } else {
-        if (isOfficeJSONAddinEnabled()) {
+        if (featureFlagManager.getBooleanValue(FeatureFlags.OfficeAddin)) {
           staticOptions.push(ProjectTypeOptions.officeAddin(inputs.platform));
         } else {
-<<<<<<< HEAD
           staticOptions.push(ProjectTypeOptions.outlookAddin(inputs.platform));
-=======
-          if (featureFlagManager.getBooleanValue(FeatureFlags.OfficeAddin)) {
-            staticOptions.push(ProjectTypeOptions.officeAddin(inputs.platform));
-          } else {
-            staticOptions.push(ProjectTypeOptions.outlookAddin(inputs.platform));
-          }
->>>>>>> 2b135ccd
         }
       }
 
