--- conflicted
+++ resolved
@@ -1,12 +1,8 @@
 // Copyright (c) Microsoft Corporation.
 // Licensed under the MIT license.
 
-<<<<<<< HEAD
 import { getDefaultString, getLocalizedString } from "../../../common/localizeUtils";
-=======
 import * as util from "util";
-import { getLocalizedString } from "../../../common/localizeUtils";
->>>>>>> 6d2c8fdf
 import { ConfigKeys, Plugins } from "./constants";
 
 const referHelpLink = "Please refer to the help link for further steps.";
