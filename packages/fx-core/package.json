{
  "name": "@microsoft/teamsfx-core",
  "version": "2.0.7",
  "main": "build/index.js",
  "types": "build/index.d.ts",
  "license": "MIT",
  "scripts": {
    "lint:staged": "lint-staged",
    "lint": "eslint \"src/**/*.ts\" \"tests/**/*.ts\"",
    "test:unit": "nyc mocha \"tests/**/*.test.ts\" ",
    "test:core": "nyc mocha \"tests/core/**/*.test.ts\"",
    "test:fxcore": "nyc mocha \"tests/core/FxCore.test.ts\"",
    "test:common": "nyc mocha \"tests/common/**/*.test.ts\"",
    "test:solution": "nyc mocha \"tests/plugins/solution/*.test.ts\"",
    "test:bot": "nyc mocha \"tests/plugins/resource/bot/**/*.test.ts\"",
    "test:cicd": "nyc mocha \"tests/component/feature/cicd/**/*.test.ts\"",
    "test:dotnet": "nyc mocha \"tests/plugins/resource/dotnet/**/*.test.ts\"",
    "test:function": "nyc mocha \"tests/plugins/resource/function/**/*.test.ts\"",
    "test:frontend": "nyc mocha \"tests/plugins/resource/frontend/**/*.test.ts\"",
    "test:appmanifest": "nyc mocha \"tests/component/resource/appManifest/**/*.test.ts\"",
    "test:spfx": "nyc mocha \"tests/plugins/resource/spfx/**/*.test.ts\"",
    "test:apim": "nyc mocha \"tests/plugins/resource/apim/**/*.test.ts\"",
    "test:env-checker": "npx mocha \"tests/common/deps-checker/**/*.it.ts\"",
    "test:func-checker": "npx mocha \"tests/common/deps-checker/**/funcTool.it.ts\"",
    "test:node-checker": "npx mocha \"tests/common/deps-checker/**/node.it.ts\"",
    "test:dotnet-checker": "npx mocha \"tests/common/deps-checker/**/dotnet.it.ts\"",
    "test:component": "nyc mocha \"tests/component/**/*.test.ts\"",
    "test:configManager": "nyc mocha \"tests/component/configManager/*.test.ts\"",
    "test:botService": "nyc mocha \"tests/component/resource/botService/**/*.test.ts\"",
    "test:hosting": "nyc mocha \"tests/common/hosting/**/*.test.ts\"",
    "test:aadDriver": "nyc mocha \"tests/component/driver/aad/*.test.ts\"",
    "test:apiKey": "nyc mocha \"tests/component/driver/apiKey/*.test.ts\"",
    "test:botAadAppDriver": "nyc mocha \"tests/component/driver/botAadApp/*.test.ts\"",
    "test:armDriver": "nyc mocha \"tests/component/driver/arm/*.test.ts\"",
    "test:teamsAppDriver": "nyc mocha \"tests/component/driver/teamsApp/*.test.ts\"",
    "test:coordinator": "nyc mocha \"tests/component/coordinator/*.test.ts\"",
    "test:coordinator-create": "nyc mocha \"tests/component/coordinator/coordinator.create.test.ts\"",
    "test:provisionUtil": "nyc mocha \"tests/component/provisionUtils.test.ts\"",
    "test:envUtil": "nyc mocha \"tests/component/envUtil.test.ts\"",
    "test:envMgr": "nyc mocha \"tests/core/environment.test.ts\"",
    "test:generator": "nyc mocha \"tests/component/generator/*.test.ts\"",
    "test:upgrade": "npx mocha \"tests/core/middleware/migration/*.test.ts\"",
    "test:officeAddinGenerator": "nyc mocha \"tests/component/generator/officeAddinGenerator.test.ts\"",
    "test:scriptDriver": "nyc mocha \"tests/component/driver/script/scriptDriver.test.ts\"",
    "test:rghelper": "nyc mocha \"tests/component/resourceGroupHelper.test.ts\"",
    "test:manifestUtil": "nyc mocha \"tests/component/resource/appManifest/manifestUtils.test.ts\"",
    "test:jsonUtils": "nyc mocha \"tests/component/jsonUtils.test.ts\"",
    "test:appstudio": "nyc mocha \"tests/component/resource/appManifest/appstudio.test.ts\"",
    "test:apiFeature": "nyc mocha \"tests/component/feature/api.test.ts\"",
    "test:spfxFeature": "nyc mocha \"tests/component/feature/spfx.test.ts\"",
    "test:azureDeployImpl": "nyc mocha \"tests/component/driver/deploy/azure/AzureDeployImpl.test.ts\"",
    "test:azureFuncDeploy": "nyc mocha \"tests/component/driver/deploy/azure/AzureFunctionDeployDriver.test.ts\"",
    "test:devportal": "nyc mocha \"tests/component/developerPortalScaffoldUtils.test.ts\"",
    "test:visitor": "nyc mocha \"tests/ui/qm.visitor.test.ts\"",
    "test:validUtils": "nyc mocha \"tests/ui/validationUtils.test.ts\"",
    "test:question": "nyc mocha \"tests/question/*.test.ts\"",
    "test:coll": "nyc mocha \"tests/core/collaborator.test.ts\"",
    "test:error": "nyc mocha \"tests/error/*.test.ts\"",
    "test:cutils": "nyc mocha \"tests/component/utils.test.ts\"",
    "test:globalVars": "nyc mocha \"tests/core/globalVars.test.ts\"",
    "test:migration": "nyc mocha \"tests/core/middleware/migration/projectMigrationV3.test.ts\"",
    "test:teamsappMgr": "nyc mocha \"tests/component/driver/teamsApp/teamsappMgr.test.ts\"",
    "test:projcheck": "nyc mocha \"tests/common/projectTypeChecker.test.ts\"",
    "clean": "rm -rf build",
    "prebuild": "npm run gen:cli",
    "build": "rimraf build && npx tsc -p ./",
    "lint:fix": "eslint --fix \"src/**/*.ts\" \"tests/**/*.ts\"",
    "prepublishOnly": "npm run build",
    "package": "rimraf build && webpack --mode production --config ./webpack.config.js",
    "check-sensitive": "npx eslint --plugin 'no-secrets' --cache --ignore-pattern 'package.json' --ignore-pattern 'package-lock.json'",
    "precommit": "npm run check-sensitive && lint-staged",
    "install:tabs": "cd tabs && npm install",
    "installAll": "npm run install:tabs",
    "checkUnusedStrings": "node ./scripts/find-unused-strings.js ./resource/package.nls.json ./src || exit 1",
    "clean:strings": "node ./scripts/delete-unused-strings.js ./resource/package.nls.json ./src",
    "gen:cli": "npx ts-node ./src/question/generator.ts && npx prettier --write \"src/question/options/*.ts\" && npx prettier --write \"src/question/inputs/*.ts\""
  },
  "dependencies": {
    "@apidevtools/swagger-parser": "^10.1.0",
    "@azure/arm-appservice": "^13.0.0",
    "@azure/arm-resources": "~5.0.1",
    "@azure/arm-storage": "^17.2.1",
    "@azure/arm-subscriptions": "^5.0.0",
    "@azure/core-auth": "^1.4.0",
    "@azure/identity": "^3.1.3",
    "@azure/msal-node": "^1.14.6",
    "@azure/storage-blob": "^12.7.0",
    "@feathersjs/hooks": "^0.6.5",
    "@microsoft/dev-tunnels-contracts": "1.1.9",
    "@microsoft/dev-tunnels-management": "1.1.9",
<<<<<<< HEAD
=======
    "@microsoft/m365-spec-parser": "workspace:^",
>>>>>>> 00906ef3
    "@microsoft/teamsfx-api": "workspace:*",
    "adm-zip": "^0.5.10",
    "ajv": "^8.5.0",
    "axios": "^1.6.7",
    "axios-retry": "^3.3.1",
    "comment-json": "^4.2.3",
    "cryptr": "^6.0.2",
    "detect-port": "^1.3.0",
    "dotenv": "^8.2.0",
    "form-data": "^4.0.0",
    "fs-extra": "^9.1.0",
    "glob": "^7.1.6",
    "handlebars": "^4.7.7",
    "iconv-lite": "^0.6.3",
    "ignore": "^5.1.8",
    "js-base64": "^3.6.0",
    "js-yaml": "^4.0.0",
    "jsonschema": "^1.4.0",
    "klaw": "^3.0.0",
    "md5": "^2.3.0",
    "mime": "^2.5.2",
    "mustache": "^4.2.0",
    "node-fetch": "2.7.0",
    "node-forge": "^1.3.1",
    "office-addin-manifest": "^1.12.10",
    "office-addin-project": "^0.7.0",
    "openapi-types": "^7.2.3",
    "proper-lockfile": "^4.1.2",
    "read-package-json-fast": "^2.0.3",
    "reflect-metadata": "^0.1.13",
    "semver": "^7.5.2",
    "strip-bom": "^4.0.0",
    "swagger2openapi": "^7.0.8",
    "typedi": "^0.10.0",
    "unzipper": "^0.10.11",
    "uuid": "^8.3.2",
    "validator": "^13.7.0",
    "xml2js": "^0.5.0",
    "yaml": "^2.2.2"
  },
  "devDependencies": {
    "@azure/storage-blob": "^12.5.0",
    "@istanbuljs/nyc-config-typescript": "^1.0.1",
    "@types/adm-zip": "^0.5.5",
    "@types/chai": "^4.2.14",
    "@types/chai-as-promised": "^7.1.3",
    "@types/chai-spies": "^1.0.3",
    "@types/cryptr": "^4.0.1",
    "@types/detect-port": "^1.3.2",
    "@types/faker": "^5.5.0",
    "@types/fs-extra": "^9.0.9",
    "@types/glob": "^7.1.3",
    "@types/js-yaml": "^4.0.0",
    "@types/klaw": "^3.0.1",
    "@types/lodash": "4.14.117",
    "@types/md5": "^2.3.0",
    "@types/mime": "^2.0.3",
    "@types/mocha": "^8.2.1",
    "@types/mock-fs": "^4.13.1",
    "@types/mustache": "^4.1.1",
    "@types/node": "^14.14.21",
    "@types/node-fetch": "^2.6.9",
    "@types/node-forge": "^0.9.7",
    "@types/proper-lockfile": "4.1.1",
    "@types/proxyquire": "^1.3.28",
    "@types/rewire": "^2.5.28",
    "@types/semver": "^7.3.4",
    "@types/sinon": "^9.0.10",
    "@types/swagger2openapi": "7.0.0",
    "@types/tmp": "^0.2.0",
    "@types/unzipper": "^0.10.5",
    "@types/url-parse": "^1.4.3",
    "@types/uuid": "^8.3.0",
    "@types/validator": "^13.1.1",
    "@types/xml2js": "^0.4.11",
    "@typescript-eslint/eslint-plugin": "^4.19.0",
    "@typescript-eslint/parser": "^4.19.0",
    "ahocorasick": "^1.0.2",
    "axios-mock-adapter": "^1.20.0",
    "chai": "^4.2.0",
    "chai-as-promised": "^7.1.1",
    "chai-spies": "^1.0.0",
    "copy-webpack-plugin": "^6.4.1",
    "dotenv": "^8.2.0",
    "eslint": "^7.22.0",
    "eslint-plugin-header": "^3.1.1",
    "eslint-plugin-import": "^2.25.2",
    "eslint-plugin-no-secrets": "^0.8.9",
    "eslint-plugin-prettier": "^4.0.0",
    "faker": "^5.5.2",
    "find-process": "^1.4.4",
    "lint-staged": "^10.5.4",
    "lodash": "^4.17.21",
    "mocha": "^10.2.0",
    "mock-fs": "5.2.0",
    "mocked-env": "^1.3.5",
    "nyc": "^15.1.0",
    "prettier": "^2.4.1",
    "proxyquire": "^2.1.3",
    "rewire": "^6.0.0",
    "rimraf": "^5.0.1",
    "sinon": "^9.2.2",
    "source-map-support": "^0.5.19",
    "tmp": "^0.2.1",
    "ts-loader": "^8.0.3",
    "ts-morph": "^19.0.0",
    "ts-node": "^9.1.1",
    "tslib": "^2.3.1",
    "typescript": "4.3.5",
    "webpack": "^5.61.0"
  },
  "files": [
    "build/**/*",
    "resource/**/*",
    "templates/**/*"
  ],
  "gitHead": "7d60c0765c0ea8c023a26c10d1c93001c597afbb",
  "publishConfig": {
    "access": "public"
  },
  "lint-staged": {
    "*.{js,jsx,css,ts,tsx}": [
      "npx eslint --cache --fix --quiet"
    ]
  }
}<|MERGE_RESOLUTION|>--- conflicted
+++ resolved
@@ -88,10 +88,7 @@
     "@feathersjs/hooks": "^0.6.5",
     "@microsoft/dev-tunnels-contracts": "1.1.9",
     "@microsoft/dev-tunnels-management": "1.1.9",
-<<<<<<< HEAD
-=======
     "@microsoft/m365-spec-parser": "workspace:^",
->>>>>>> 00906ef3
     "@microsoft/teamsfx-api": "workspace:*",
     "adm-zip": "^0.5.10",
     "ajv": "^8.5.0",
