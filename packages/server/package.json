{
  "name": "@microsoft/teamsfx-server",
  "version": "1.0.1",
  "author": "Microsoft Corporation",
  "description": "",
  "license": "MIT",
  "engines": {
    "node": ">=14"
  },
  "bin": "./lib/index.js",
  "repository": {
    "type": "git",
    "url": "git+https://github.com/OfficeDev/TeamsFx.git"
  },
  "keywords": [
    "teamsfx",
    "teamsfx-server"
  ],
  "private": "true",
  "scripts": {
    "copy-files": "copyfiles -u 1 src/**/*.html src/**/*.css src/**/*.sh src/**/*.ps1 lib/",
    "build": "rimraf lib && tsc -p ./ && npm run copy-files",
    "build:exe": "node buildExe.js",
    "watch": "rimraf lib && npm run copy-files && tsc -w -p ./",
    "webpack": "rimraf lib && node --max-old-space-size=4096 node_modules/webpack/bin/webpack.js --mode production --config ./webpack.config.js",
    "package": "npm run webpack && npm run build:exe",
    "prepack": "npm run webpack",
    "test:unit": "nyc --no-clean mocha \"tests/**/*.test.ts\" ",
    "check-format": "prettier --list-different --config .prettierrc.json --ignore-path .prettierignore \"{src,tests}/**/*.ts\" \"*.{js,json}\"",
    "format": "prettier --write --config .prettierrc.json --ignore-path .prettierignore \"{src,tests}/**/*.ts\" \"*.{js,json}\"",
    "lint:fix": "eslint \"src/**/*.ts\" \"tests/**/*.ts\" --fix",
    "lint": "eslint \"src/**/*.ts\" \"tests/**/*.ts\"",
    "check-sensitive": "npx eslint --plugin 'no-secrets' --cache --ignore-pattern 'package.json' --ignore-pattern 'package-lock.json'",
    "precommit": "npm run check-sensitive && lint-staged"
  },
  "devDependencies": {
    "@istanbuljs/nyc-config-typescript": "^1.0.1",
    "@mochajs/json-file-reporter": "^1.3.0",
    "@types/adm-zip": "^0.4.34",
    "@types/chai": "^4.2.14",
    "@types/chai-as-promised": "^7.1.3",
    "@types/chai-spies": "^1.0.3",
    "@types/express": "^4.17.11",
    "@types/fs-extra": "^8.0.1",
    "@types/glob": "^7.1.3",
    "@types/keytar": "^4.4.2",
    "@types/lodash": "^4.14.170",
    "@types/md5": "^2.3.0",
    "@types/mocha": "^8.0.4",
    "@types/node": "^14.14.21",
    "@types/sinon": "^9.0.10",
    "@types/tedious": "^4.0.3",
    "@types/underscore": "^1.11.0",
    "@types/uuid": "^8.3.0",
    "@types/validator": "^13.7.2",
    "@types/ws": "^8.2.0",
    "@typescript-eslint/eslint-plugin": "^4.19.0",
    "@typescript-eslint/parser": "^4.19.0",
    "chai": "^4.2.0",
    "chai-as-promised": "^7.1.1",
    "chai-spies": "^1.0.0",
    "copy-webpack-plugin": "^9.0.0",
    "copyfiles": "^2.4.1",
    "css-loader": "^5.2.5",
    "eslint": "^7.9.0",
    "eslint-plugin-import": "^2.25.2",
    "eslint-plugin-no-secrets": "^0.8.9",
    "eslint-plugin-prettier": "^4.0.0",
    "html-webpack-plugin": "^5.3.1",
    "jsonschema": "^1.4.0",
    "lint-staged": "^10.5.4",
    "mocha": "^9.1.1",
    "mocha-junit-reporter": "^2.0.0",
    "nyc": "^15.1.0",
    "path-browserify": "^1.0.1",
    "pkg": "^5.5.1",
    "prettier": "^2.4.1",
    "rcedit": "^3.0.1",
    "sass-loader": "^11.1.1",
    "sinon": "^9.2.2",
    "source-map-support": "^0.5.19",
    "style-loader": "^2.0.0",
    "terser-webpack-plugin": "^5.1.2",
    "ts-loader": "^9.2.2",
    "ts-node": "^9.1.1",
    "typescript": "^4.1.2",
    "url-loader": "^4.1.1",
    "uuid": "^8.3.2",
    "webpack": "^5.38.1",
    "webpack-cli": "^4.7.2"
  },
  "dependencies": {
    "@azure/ms-rest-nodeauth": "^3.1.1",
<<<<<<< HEAD
    "@microsoft/teamsfx-api": "^0.20.2",
    "@microsoft/teamsfx-core": "^1.12.1-rc.0",
    "@azure/identity": "^1.3.0",
=======
    "@microsoft/teamsfx-api": "^0.20.4",
    "@microsoft/teamsfx-core": "^1.14.0",
>>>>>>> 9304b479
    "fs-extra": "^9.1.0",
    "underscore": "^1.12.1",
    "validator": "^13.7.0",
    "vscode-jsonrpc": "^6.0.0",
    "ws": "^8.2.3"
  },
  "optionalDependencies": {
    "keytar": "^7.7.0"
  },
  "files": [
    "lib",
    "resource",
    "templates"
  ],
  "lint-staged": {
    "*.{js,jsx,css,ts,tsx}": [
      "npx eslint --cache --fix --quiet"
    ]
  }
}<|MERGE_RESOLUTION|>--- conflicted
+++ resolved
@@ -91,14 +91,9 @@
   },
   "dependencies": {
     "@azure/ms-rest-nodeauth": "^3.1.1",
-<<<<<<< HEAD
-    "@microsoft/teamsfx-api": "^0.20.2",
-    "@microsoft/teamsfx-core": "^1.12.1-rc.0",
-    "@azure/identity": "^1.3.0",
-=======
     "@microsoft/teamsfx-api": "^0.20.4",
     "@microsoft/teamsfx-core": "^1.14.0",
->>>>>>> 9304b479
+    "@azure/identity": "^1.3.0",
     "fs-extra": "^9.1.0",
     "underscore": "^1.12.1",
     "validator": "^13.7.0",
