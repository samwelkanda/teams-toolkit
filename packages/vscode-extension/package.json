{
  "name": "ms-teams-vscode-extension",
  "displayName": "Teams Toolkit",
  "description": "Create, debug, and deploy Teams apps with Teams Toolkit",
<<<<<<< HEAD
  "version": "5.6.0",
=======
  "version": "5.4.1",
>>>>>>> 00906ef3
  "publisher": "TeamsDevApp",
  "author": "Microsoft Corporation",
  "private": true,
  "icon": "media/teams.png",
  "main": "./out/src/extension.js",
  "repository": {
    "type": "git",
    "url": "https://github.com/OfficeDev/TeamsFx"
  },
  "views": {
    "teamsfx-toolkit": [
      {
        "id": "teamsfx-toolkit",
        "name": "Commands"
      }
    ]
  },
  "engines": {
    "vscode": "^1.66.0"
  },
  "license": "MIT",
  "keywords": [
    "Microsoft Teams",
    "Azure",
    "Microsoft 365"
  ],
  "preview": false,
  "categories": [
    "Azure",
    "Extension Packs",
    "Snippets"
  ],
  "aiKey": "1c56be97-bb74-42cf-b04b-8f1aabf04592",
  "featureFlag": "true",
  "files": [
    "out/**/*"
  ],
  "activationEvents": [
    "onCommand:fx-extension.create",
    "onCommand:fx-extension.createFromWalkthrough",
    "onCommand:fx-extension.openLifecycleTreeview",
    "onCommand:fx-extension.openDocument",
    "onCommand:fx-extension.openReadMe",
    "onCommand:fx-extension.openSamples",
    "onCommand:fx-extension.openWelcome",
    "onCommand:fx-extension.selectAndDebug",
    "onCommand:fx-extension.selectTutorials",
    "onCommand:fx-extension.signinM365",
    "onCommand:fx-extension.validate-getStarted-prerequisites",
    "onCommand:workbench.action.tasks.runTask",
    "onCommand:workbench.action.debug.start",
    "workspaceContains:/.fx/**/*",
    "workspaceContains:teamsapp.yml",
    "onView:teamsfx-empty-project",
    "onUri",
    "workspaceContains:/**/manifest.json"
  ],
  "capabilities": {
    "untrustedWorkspaces": {
      "supported": "limited",
      "description": "%teamstoolkit.capabilities.untrustedWorkspaces.description%",
      "restrictedConfigurations": []
    }
  },
  "contributes": {
    "icons": {
      "teamsfx-add-feature": {
        "description": "Add feature icon in command tree view",
        "default": {
          "fontPath": "./media/font/teamstoolkit.woff",
          "fontCharacter": "\\E000"
        }
      },
      "teamsfx-developer-portal": {
        "description": "Developer portal icon in command tree view",
        "default": {
          "fontPath": "./media/font/teamstoolkit.woff",
          "fontCharacter": "\\E001"
        }
      },
      "teamsfx-m365": {
        "description": "Microsoft 365 icon in command tree view",
        "default": {
          "fontPath": "./media/font/teamstoolkit.woff",
          "fontCharacter": "\\E002"
        }
      },
      "teamsfx-add-environment": {
        "description": "Microsoft 365 icon in command tree view",
        "default": {
          "fontPath": "./media/font/teamstoolkit.woff",
          "fontCharacter": "\\E004"
        }
      }
    },
    "viewsContainers": {
      "activitybar": [
        {
          "id": "teamsfx",
          "title": "Teams Toolkit",
          "icon": "media/teams.svg"
        }
      ]
    },
    "viewsWelcome": [
      {
        "view": "teamsfx-empty-project",
        "contents": "%teamstoolkit.viewsWelcome.teamsfx-empty-project.content%",
        "enablement": "fx-extension.initialized"
      },
      {
        "view": "teamsfx-empty-project-new-user",
        "contents": "%teamstoolkit.viewsWelcome.teamsfx-empty-project-new-user.content%",
        "enablement": "fx-extension.initialized"
      },
      {
        "view": "teamsfx-project-and-check-upgradeV3",
        "contents": "%teamstoolkit.viewsWelcome.teamsfx-project-and-check-upgradeV3.content%",
        "enablement": "fx-extension.initialized"
      },
      {
        "view": "teamsfx-feedback",
        "contents": "%teamstoolkit.viewsWelcome.teamsfx-feedback.content%",
        "enablement": "fx-extension.initialized"
      }
    ],
    "views": {
      "teamsfx": [
        {
          "id": "teamsfx-accounts",
          "name": "Accounts",
          "when": "fx-extension.isTeamsFx"
        },
        {
          "id": "teamsfx-environment",
          "name": "Environment",
          "when": "fx-extension.isTeamsFx && !fx-extension.canUpgradeV3 && isWorkspaceTrusted"
        },
        {
          "id": "teamsfx-development",
          "name": "Development",
          "when": "fx-extension.isTeamsFx"
        },
        {
          "id": "teamsfx-lifecycle",
          "name": "Lifecycle",
          "when": "fx-extension.isTeamsFx && !fx-extension.canUpgradeV3"
        },
        {
          "id": "teamsfx-utility",
          "name": "Utility",
          "when": "fx-extension.isTeamsFx && !fx-extension.canUpgradeV3"
        },
        {
          "id": "teamsfx-project-and-check-upgradeV3",
          "name": "Upgrade",
          "when": "fx-extension.isTeamsFx && fx-extension.canUpgradeV3 && isWorkspaceTrusted"
        },
        {
          "id": "teamsfx-help-and-feedback",
          "name": "Help and feedback",
          "when": "fx-extension.isTeamsFx && !fx-extension.canUpgradeV3",
          "visibility": "visible"
        },
        {
          "id": "teamsfx-help",
          "name": "Help",
          "when": "false",
          "visibility": "collapsed"
        },
        {
          "id": "teamsfx-feedback",
          "name": "Feedback",
          "when": "false",
          "visibility": "visible"
        },
        {
          "id": "teamsfx-empty-project",
          "name": "Teams Toolkit",
          "when": "!fx-extension.isTeamsFx && !fx-extension.isNewUser"
        },
        {
          "id": "teamsfx-empty-project-new-user",
          "name": "Teams Toolkit",
          "when": "!fx-extension.isTeamsFx && fx-extension.isNewUser"
        }
      ]
    },
    "menus": {
      "view/title": [
        {
          "command": "fx-extension.addEnvironmentWithIcon",
          "when": "view == teamsfx-environment",
          "group": "navigation@1"
        },
        {
          "command": "fx-extension.refreshEnvironment",
          "when": "view == teamsfx-environment",
          "group": "navigation@2"
        },
        {
          "command": "fx-extension.openAccountLink",
          "when": "view == teamsfx-accounts",
          "group": "navigation@2"
        },
        {
          "command": "fx-extension.createAccount",
          "when": "view == teamsfx-accounts",
          "group": "navigation@1"
        },
        {
          "command": "fx-extension.openEnvLink",
          "when": "view == teamsfx-environment",
          "group": "navigation@3"
        },
        {
          "command": "fx-extension.openDevelopmentLink",
          "when": "view == teamsfx-development",
          "group": "navigation@1"
        },
        {
          "command": "fx-extension.openLifecycleLink",
          "when": "view == teamsfx-lifecycle",
          "group": "navigation@1"
        },
        {
          "command": "fx-extension.openHelpFeedbackLink",
          "when": "view == teamsfx-help-and-feedback",
          "group": "navigation@1"
        }
      ],
      "view/item/context": [
        {
          "command": "fx-extension.signOut",
          "when": "view == teamsfx-accounts && viewItem == signedinM365",
          "group": "inline@1"
        },
        {
          "command": "fx-extension.signOut",
          "when": "view == teamsfx-accounts && viewItem == signedinAzure",
          "group": "inline@1"
        },
        {
          "command": "fx-extension.m365AccountSettings",
          "when": "view == teamsfx-accounts && viewItem == signedinM365",
          "group": "inline@2"
        },
        {
          "command": "fx-extension.refreshSideloading",
          "when": "view == teamsfx-accounts && viewItem =~ /^checkSideloading$|^checkSideloading-info$/",
          "group": "inline@1"
        },
        {
          "command": "fx-extension.checkSideloading",
          "when": "view == teamsfx-accounts && viewItem == checkSideloading-info",
          "group": "inline@2"
        },
        {
          "command": "fx-extension.refreshCopilot",
          "when": "view == teamsfx-accounts && viewItem =~ /^checkCopilot$|^checkCopilot-info$/",
          "group": "inline@1"
        },
        {
          "command": "fx-extension.checkCopilotCallback",
          "when": "view == teamsfx-accounts && viewItem == checkCopilot-info",
          "group": "inline@2"
        },
        {
          "command": "fx-extension.azureAccountSettings",
          "when": "view == teamsfx-accounts && viewItem == signedinAzure",
          "group": "inline@2"
        },
        {
          "command": "fx-extension.openDocumentLink",
          "when": "view == teamsfx-accounts && viewItem =~ /^signinM365$|^signinAzure$/",
          "group": "inline"
        },
        {
          "command": "fx-extension.preview",
          "when": "view == teamsfx-environment && viewItem =~ /environment-provisioned|local-existing-app/"
        },
        {
          "command": "fx-extension.previewWithIcon",
          "when": "view == teamsfx-environment && viewItem =~ /environment-provisioned|local-existing-app/",
          "group": "inline@3"
        },
        {
          "command": "fx-extension.localdebug",
          "when": "view == teamsfx-environment && viewItem =~ /^local$/"
        },
        {
          "command": "fx-extension.localdebugWithIcon",
          "when": "view == teamsfx-environment && viewItem =~ /^local$/",
          "group": "inline@3"
        },
        {
          "command": "fx-extension.debugInTestToolWithIcon",
          "when": "view == teamsfx-environment && viewItem =~ /^testtool$/",
          "group": "inline@3"
        },
        {
          "command": "fx-extension.manageCollaborator",
          "when": "view == teamsfx-environment && viewItem =~ /environment/",
          "group": "inline@3"
        },
        {
          "command": "fx-extension.openSubscriptionInPortal",
          "when": "view == teamsfx-environment && viewItem == openSubscriptionInPortal",
          "group": "inline@3"
        },
        {
          "command": "fx-extension.openResourceGroupInPortal",
          "when": "view == teamsfx-environment && viewItem == openResourceGroupInPortal",
          "group": "inline@3"
        },
        {
          "command": "fx-extension.openDocumentLink",
          "when": "view == teamsfx-development && viewItem =~ /^fx-extension.(create|openSamples|openManifest)$/",
          "group": "inline"
        },
        {
          "command": "fx-extension.openDocumentLink",
          "when": "view == teamsfx-lifecycle && viewItem =~ /^fx-extension.(provision|deploy|publish)$/",
          "group": "inline"
        },
        {
          "command": "fx-extension.openDocumentLink",
          "when": "view == teamsfx-utility && viewItem =~ /^fx-extension.(build|publishInDeveloperPortal)$/",
          "group": "inline"
        }
      ],
      "editor/title/run": [
        {
          "command": "fx-extension.selectAndDebug",
          "when": "!inDebugMode && debuggersAvailable && fx-extension.runIconActive",
          "group": "teamsfx"
        }
      ],
      "editor/title": [
        {
          "command": "fx-extension.openPreviewAadFile",
          "when": "resourceFilename == aad.template.json && fx-extension.isAadManifestEnabled",
          "group": "navigation"
        }
      ],
      "commandPalette": [
        {
          "command": "fx-extension.addEnvironmentWithIcon",
          "when": "false"
        },
        {
          "command": "fx-extension.azureAccountSettings",
          "when": "false"
        },
        {
          "command": "fx-extension.createAccount",
          "when": "false"
        },
        {
          "command": "fx-extension.deployManifestFromCtxMenu",
          "when": "false"
        },
        {
          "command": "fx-extension.grantPermission",
          "when": "false"
        },
        {
          "command": "fx-extension.listCollaborator",
          "when": "false"
        },
        {
          "command": "fx-extension.manageCollaborator",
          "when": "false"
        },
        {
          "command": "fx-extension.localdebug",
          "when": "false"
        },
        {
          "command": "fx-extension.localdebugWithIcon",
          "when": "false"
        },
        {
          "command": "fx-extension.debugInTestToolWithIcon",
          "when": "false"
        },
        {
          "command": "fx-extension.m365AccountSettings",
          "when": "false"
        },
        {
          "command": "fx-extension.openAccountLink",
          "when": "false"
        },
        {
          "command": "fx-extension.openLifecycleLink",
          "when": "false"
        },
        {
          "command": "fx-extension.openDevelopmentLink",
          "when": "false"
        },
        {
          "command": "fx-extension.openDocumentLink",
          "when": "false"
        },
        {
          "command": "fx-extension.openEnvLink",
          "when": "false"
        },
        {
          "command": "fx-extension.openHelpFeedbackLink",
          "when": "false"
        },
        {
          "command": "fx-extension.openPreviewAadFile",
          "when": "false"
        },
        {
          "command": "fx-extension.openResourceGroupInPortal",
          "when": "false"
        },
        {
          "command": "fx-extension.openSchema",
          "when": "false"
        },
        {
          "command": "fx-extension.openSubscriptionInPortal",
          "when": "false"
        },
        {
          "command": "fx-extension.preview",
          "when": "false"
        },
        {
          "command": "fx-extension.previewWithIcon",
          "when": "false"
        },
        {
          "command": "fx-extension.refreshEnvironment",
          "when": "false"
        },
        {
          "command": "fx-extension.refreshSideloading",
          "when": "false"
        },
        {
          "command": "fx-extension.checkSideloading",
          "when": "false"
        },
        {
          "command": "fx-extension.refreshCopilot",
          "when": "false"
        },
        {
          "command": "fx-extension.checkCopilotCallback",
          "when": "false"
        },
        {
          "command": "fx-extension.selectAndDebug",
          "when": "false"
        },
        {
          "command": "fx-extension.signOut",
          "when": "false"
        },
        {
          "command": "fx-extension.checkProjectUpgrade",
          "when": "fx-extension.canUpgradeV3"
        },
        {
          "command": "fx-extension.openSurvey",
          "when": "false"
        }
      ]
    },
    "commands": [
      {
        "command": "fx-extension.create",
        "title": "%teamstoolkit.commands.createProject.title%",
        "enablement": "!fx-extension.commandLocked",
        "category": "Teams"
      },
      {
        "command": "fx-extension.createFromWalkthrough",
        "title": "Teams - Create Project",
        "enablement": "never"
      },
      {
        "command": "fx-extension.openLifecycleTreeview",
        "title": "Teams - Open Lifecycle Treeview",
        "enablement": "never"
      },
      {
        "command": "fx-extension.openDocument",
        "title": "%teamstoolkit.commands.document.title%",
        "category": "Teams"
      },
      {
        "command": "fx-extension.openReadMe",
        "title": "Teams - Open Read Me",
        "enablement": "never"
      },
      {
        "command": "fx-extension.openSamples",
        "title": "%teamstoolkit.commands.viewSamples.title%",
        "category": "Teams"
      },
      {
        "command": "fx-extension.openWelcome",
        "title": "%teamstoolkit.commands.getstarted.title%",
        "category": "Teams"
      },
      {
        "command": "fx-extension.selectAndDebug",
        "title": "%teamstoolkit.commands.debug.title%",
        "icon": "$(run)"
      },
      {
        "command": "fx-extension.selectTutorials",
        "title": "%teamstoolkit.commands.selectTutorials.title%",
        "icon": "$(tasklist)",
        "category": "Teams"
      },
      {
        "command": "fx-extension.validate-getStarted-prerequisites",
        "title": "Teams - Validate Get Started Prerequisites",
        "enablement": "never"
      },
      {
        "command": "fx-extension.addEnvironment",
        "title": "%teamstoolkit.commands.createEnvironment.title%",
        "enablement": "fx-extension.isTeamsFx && isWorkspaceTrusted && !fx-extension.commandLocked",
        "category": "Teams"
      },
      {
        "command": "fx-extension.addEnvironmentWithIcon",
        "title": "%teamstoolkit.commands.createEnvironment.title%",
        "icon": "$(add)",
        "enablement": "fx-extension.isTeamsFx && isWorkspaceTrusted && !fx-extension.commandLocked"
      },
      {
        "command": "fx-extension.build",
        "title": "%teamstoolkit.commands.zipPackage.title%",
        "enablement": "fx-extension.isTeamsFx && isWorkspaceTrusted && !fx-extension.commandLocked",
        "category": "Teams"
      },
      {
        "command": "fx-extension.checkProjectUpgrade",
        "title": "%teamstoolkit.commands.upgradeProject.title%",
        "enablement": "fx-extension.initialized && isWorkspaceTrusted",
        "category": "Teams"
      },
      {
        "command": "fx-extension.cmpAccounts",
        "title": "%teamstoolkit.commands.accounts.title%",
        "category": "Teams",
        "enablement": "fx-extension.initialized"
      },
      {
        "command": "fx-extension.deploy",
        "title": "%teamstoolkit.commands.deploy.title%",
        "enablement": "fx-extension.isTeamsFx && isWorkspaceTrusted && !fx-extension.commandLocked",
        "category": "Teams"
      },
      {
        "command": "fx-extension.updateAadAppManifest",
        "title": "%teamstoolkit.commands.updateAadAppManifest.title%",
        "enablement": "fx-extension.isTeamsFx && fx-extension.isAadManifestEnabled && isWorkspaceTrusted",
        "category": "Teams"
      },
      {
        "command": "fx-extension.migrateTeamsManifest",
        "title": "%teamstoolkit.commands.migrateManifest.title%",
        "enablement": "isWorkspaceTrusted",
        "category": "Teams"
      },
      {
        "command": "fx-extension.migrateTeamsTabApp",
        "title": "%teamstoolkit.commands.migrateApp.title%",
        "enablement": "isWorkspaceTrusted",
        "category": "Teams"
      },
      {
        "command": "fx-extension.openAppManagement",
        "title": "%teamstoolkit.commands.devPortal.title%",
        "enablement": "fx-extension.isTeamsFx && !fx-extension.isTDPIntegrationEnabled",
        "category": "Teams"
      },
      {
        "command": "fx-extension.publishInDeveloperPortal",
        "title": "%teamstoolkit.commandsTreeViewProvider.publishInDevPortalTitle%",
        "enablement": "fx-extension.isTeamsFx && isWorkspaceTrusted && fx-extension.isTDPIntegrationEnabled && !fx-extension.commandLocked",
        "category": "Teams"
      },
      {
        "command": "fx-extension.openReportIssues",
        "title": "%teamstoolkit.commands.reportIssue.title%",
        "enablement": "fx-extension.isTeamsFx",
        "category": "Teams"
      },
      {
        "command": "fx-extension.provision",
        "title": "%teamstoolkit.commands.provision.title%",
        "enablement": "fx-extension.isTeamsFx && isWorkspaceTrusted && !fx-extension.commandLocked",
        "category": "Teams"
      },
      {
        "command": "fx-extension.publish",
        "title": "%teamstoolkit.commands.publish.title%",
        "enablement": "fx-extension.isTeamsFx && isWorkspaceTrusted && !fx-extension.commandLocked",
        "category": "Teams"
      },
      {
        "command": "fx-extension.updatePreviewFile",
        "title": "%teamstoolkit.commands.updateManifest.title%",
        "enablement": "fx-extension.isTeamsFx && isWorkspaceTrusted",
        "category": "Teams"
      },
      {
        "command": "fx-extension.validateManifest",
        "title": "%teamstoolkit.commands.validateManifest.title%",
        "enablement": "fx-extension.isTeamsFx && isWorkspaceTrusted",
        "category": "Teams"
      },
      {
        "command": "fx-extension.azureAccountSettings",
        "title": "%teamstoolkit.commands.azureAccountSettings.title%",
        "icon": "$(settings-gear)"
      },
      {
        "command": "fx-extension.createAccount",
        "title": "%teamstoolkit.commands.createAccount.title%",
        "icon": "$(add)"
      },
      {
        "command": "fx-extension.deployManifestFromCtxMenu",
        "title": "%teamstoolkit.commands.deployManifest.ctxMenu.title%"
      },
      {
        "command": "fx-extension.grantPermission",
        "title": "%teamstoolkit.commands.addAppOwner.title%",
        "icon": "$(person-add)"
      },
      {
        "command": "fx-extension.listCollaborator",
        "title": "%teamstoolkit.commands.listAppOwner.title%",
        "icon": "$(organization)"
      },
      {
        "command": "fx-extension.manageCollaborator",
        "title": "%teamstoolkit.commands.manageCollaborator.title%",
        "enablement": "!fx-extension.commandLocked",
        "icon": "$(organization)"
      },
      {
        "command": "fx-extension.localdebug",
        "title": "%teamstoolkit.commands.localDebug.title%",
        "enablement": "!fx-extension.commandLocked",
        "category": "Teams"
      },
      {
        "command": "fx-extension.localdebugWithIcon",
        "title": "%teamstoolkit.commands.localDebug.title%",
        "icon": "$(debug-alt)"
      },
      {
        "command": "fx-extension.debugInTestToolWithIcon",
        "title": "%teamstoolkit.commands.debugInTestTool.title%",
        "icon": "$(debug-alt)"
      },
      {
        "command": "fx-extension.m365AccountSettings",
        "title": "%teamstoolkit.commands.m365AccountSettings.title%",
        "icon": "$(settings-gear)"
      },
      {
        "command": "fx-extension.openAccountLink",
        "title": "%teamstoolkit.commands.accountsLink.title%",
        "icon": "$(info)"
      },
      {
        "command": "fx-extension.openLifecycleLink",
        "title": "%teamstoolkit.commands.lifecycleLink.title%",
        "icon": "$(info)"
      },
      {
        "command": "fx-extension.openDevelopmentLink",
        "title": "%teamstoolkit.commands.developmentLink.title%",
        "icon": "$(info)"
      },
      {
        "command": "fx-extension.openDocumentLink",
        "title": "%teamstoolkit.commands.openDocumentLink.title%",
        "icon": "$(info)"
      },
      {
        "command": "fx-extension.openEnvLink",
        "title": "%teamstoolkit.commands.environmentsLink.title%",
        "icon": "$(info)"
      },
      {
        "command": "fx-extension.openHelpFeedbackLink",
        "title": "%teamstoolkit.commands.feedbackLink.title%",
        "icon": "$(info)"
      },
      {
        "command": "fx-extension.openPreviewAadFile",
        "title": "%teamstoolkit.commands.previewAadManifest.title%",
        "icon": "$(file-code)"
      },
      {
        "command": "fx-extension.openResourceGroupInPortal",
        "title": "%teamstoolkit.commands.openInPortal.title%",
        "icon": "$(ports-open-browser-icon)"
      },
      {
        "command": "fx-extension.openSchema",
        "title": "%teamstoolkit.commands.openManifestSchema.title%",
        "icon": "$(file-code)"
      },
      {
        "command": "fx-extension.openSubscriptionInPortal",
        "title": "%teamstoolkit.commands.openInPortal.title%",
        "icon": "$(ports-open-browser-icon)"
      },
      {
        "command": "fx-extension.preview",
        "title": "%teamstoolkit.commands.previewApp.title%"
      },
      {
        "command": "fx-extension.previewWithIcon",
        "title": "%teamstoolkit.commands.previewApp.title%",
        "icon": "$(run)"
      },
      {
        "command": "fx-extension.refreshEnvironment",
        "title": "%teamstoolkit.commands.refresh.title%",
        "icon": "$(refresh)"
      },
      {
        "command": "fx-extension.refreshSideloading",
        "title": "%teamstoolkit.commands.refresh.title%",
        "icon": "$(refresh)"
      },
      {
        "command": "fx-extension.checkSideloading",
        "title": "%teamstoolkit.accountTree.sideloadingWarningTooltip%",
        "icon": "$(info)"
      },
      {
        "command": "fx-extension.refreshCopilot",
        "title": "%teamstoolkit.commands.refresh.title%",
        "icon": "$(refresh)"
      },
      {
        "command": "fx-extension.checkCopilotCallback",
        "title": "%teamstoolkit.accountTree.copilotWarningTooltip%",
        "icon": "$(info)"
      },
      {
        "command": "fx-extension.signOut",
        "title": "%teamstoolkit.commands.signOut.title%",
        "icon": "$(sign-out)"
      },
      {
        "command": "fx-extension.openSurvey",
        "title": "%teamstoolkit.commandsTreeViewProvider.openSurveyTitle%"
      },
      {
        "command": "fx-extension.addWebpart",
        "title": "%teamstoolkit.commmands.addWebpart.title%",
        "enablement": "fx-extension.isTeamsFx && isWorkspaceTrusted && !fx-extension.commandLocked",
        "category": "Teams"
      }
    ],
    "taskDefinitions": [
      {
        "type": "teamsfx",
        "required": [
          "command"
        ],
        "properties": {
          "command": {
            "anyOf": [
              {
                "const": "debug-check-prerequisites",
                "description": "%teamstoolkit.taskDefinitions.command.prerequisites.description%"
              },
              {
                "const": "debug-start-local-tunnel",
                "description": "%teamstoolkit.taskDefinitions.command.startLocalTunnel.description%"
              },
              {
                "const": "provision",
                "description": "%teamstoolkit.taskDefinitions.command.provision.description%"
              },
              {
                "const": "deploy",
                "description": "%teamstoolkit.taskDefinitions.command.deploy.description%"
              },
              {
                "const": "launch-web-client",
                "description": "%teamstoolkit.taskDefinitions.command.launchWebClient.description%"
              }
            ]
          },
          "args": {
            "description": "The arguments of the command.",
            "anyOf": [
              {
                "type": "object",
                "required": [
                  "prerequisites"
                ],
                "properties": {
                  "prerequisites": {
                    "type": "array",
                    "description": "%teamstoolkit.taskDefinitions.args.prerequisites.title%",
                    "items": {
                      "type": "string",
                      "anyOf": [
                        {
                          "const": "nodejs",
                          "title": "%teamstoolkit.taskDefinitions.args.prerequisites.nodejsTitle%"
                        },
                        {
                          "const": "m365Account",
                          "title": "%teamstoolkit.taskDefinitions.args.prerequisites.m365AccountTitle%"
                        },
                        {
                          "const": "copilotAccess",
                          "title": "%teamstoolkit.taskDefinitions.args.prerequisites.copilotAccessTitle%"
                        },
                        {
                          "const": "portOccupancy",
                          "title": "%teamstoolkit.taskDefinitions.args.prerequisites.portsTitle%"
                        }
                      ]
                    }
                  },
                  "portOccupancy": {
                    "type": "array",
                    "items": {
                      "type": "number"
                    },
                    "description": "%teamstoolkit.taskDefinitions.args.portOccupancy.title%"
                  }
                },
                "if": {
                  "properties": {
                    "prerequisites": {
                      "contains": {
                        "const": "portOccupancy"
                      }
                    }
                  }
                },
                "then": {
                  "required": [
                    "portOccupancy"
                  ]
                },
                "else": {
                  "not": {
                    "required": [
                      "portOccupancy"
                    ]
                  }
                },
                "additionalProperties": false
              },
              {
                "type": "object",
                "required": [
                  "type",
                  "ports"
                ],
                "properties": {
                  "type": {
                    "type": "string",
                    "description": "%teamstoolkit.taskDefinitions.args.type.title%",
                    "const": "dev-tunnel"
                  },
                  "ports": {
                    "type": "array",
                    "description": "%teamstoolkit.taskDefinitions.args.ports.title%",
                    "items": {
                      "type": "object",
                      "required": [
                        "portNumber",
                        "protocol"
                      ],
                      "properties": {
                        "portNumber": {
                          "type": "integer",
                          "description": "%teamstoolkit.taskDefinitions.args.ports.portNumber.title%"
                        },
                        "protocol": {
                          "type": "string",
                          "description": "%teamstoolkit.taskDefinitions.args.ports.protocol.title%",
                          "oneOf": [
                            {
                              "const": "http"
                            },
                            {
                              "const": "https"
                            }
                          ]
                        },
                        "access": {
                          "type": "string",
                          "description": "%teamstoolkit.taskDefinitions.args.ports.access.title%",
                          "oneOf": [
                            {
                              "const": "public"
                            },
                            {
                              "const": "private"
                            }
                          ],
                          "default": "private"
                        },
                        "writeToEnvironmentFile": {
                          "type": "object",
                          "description": "%teamstoolkit.taskDefinitions.args.writeToEnvironmentFile.title%",
                          "properties": {
                            "domain": {
                              "type": "string",
                              "description": "%teamstoolkit.taskDefinitions.args.writeToEnvironmentFile.domain.title%"
                            },
                            "endpoint": {
                              "type": "string",
                              "description": "%teamstoolkit.taskDefinitions.args.writeToEnvironmentFile.endpoint.title%"
                            }
                          },
                          "additionalProperties": false
                        }
                      },
                      "additionalProperties": false
                    }
                  },
                  "env": {
                    "type": "string",
                    "description": "%teamstoolkit.taskDefinitions.args.env.title%",
                    "anyOf": [
                      {
                        "const": "local"
                      },
                      {}
                    ]
                  },
                  "expiration": {
                    "type": "number",
                    "description": "%teamstoolkit.taskDefinitions.args.expiration.title%",
                    "minimum": 3600,
                    "default": 3600
                  }
                },
                "additionalProperties": false
              },
              {
                "type": "object",
                "required": [
                  "env"
                ],
                "properties": {
                  "env": {
                    "type": "string",
                    "description": "%teamstoolkit.taskDefinitions.args.env.title%",
                    "anyOf": [
                      {
                        "const": "local"
                      },
                      {}
                    ]
                  }
                },
                "additionalProperties": false
              }
            ]
          }
        }
      }
    ],
    "problemMatchers": [
      {
        "name": "teamsfx-frontend-watch",
        "label": "TeamsFx Frontend Problems",
        "owner": "Teams Toolkit",
        "source": "teamsfx",
        "applyTo": "allDocuments",
        "fileLocation": [
          "relative",
          "${workspaceFolder}/tabs"
        ],
        "pattern": [
          {
            "regexp": "^.*?\\.js$",
            "file": 0
          },
          {
            "regexp": "^\\s*Line\\s+(\\d+):(\\d+):\\s+(.*)$",
            "line": 1,
            "column": 2,
            "message": 3
          }
        ],
        "background": {
          "activeOnStart": true,
          "beginsPattern": ".*",
          "endsPattern": "Compiled|Failed"
        },
        "severity": "error"
      },
      {
        "name": "teamsfx-backend-watch",
        "label": "TeamsFx Backend Problems",
        "owner": "Teams Toolkit",
        "source": "teamsfx",
        "applyTo": "allDocuments",
        "fileLocation": [
          "relative",
          "${workspaceFolder}/api"
        ],
        "pattern": [
          {
            "regexp": "^.*$",
            "file": 0,
            "location": 1,
            "message": 2
          }
        ],
        "background": {
          "activeOnStart": true,
          "beginsPattern": "^.*(Job host stopped|signaling restart).*$",
          "endsPattern": "^.*(Worker process started and initialized|Host lock lease acquired by instance ID).*$"
        }
      },
      {
        "name": "teamsfx-func-hosted-bot-watch",
        "label": "TeamsFx Azure Functions Hosted Bot Problems",
        "owner": "Teams Toolkit",
        "source": "teamsfx",
        "applyTo": "allDocuments",
        "fileLocation": [
          "relative",
          "${workspaceFolder}/bot"
        ],
        "pattern": [
          {
            "regexp": "^.*$",
            "file": 0,
            "location": 1,
            "message": 2
          }
        ],
        "background": {
          "activeOnStart": true,
          "beginsPattern": "^.*(Job host stopped|signaling restart).*$",
          "endsPattern": "^.*(Worker process started and initialized|Host lock lease acquired by instance ID).*$"
        }
      },
      {
        "name": "teamsfx-auth-watch",
        "label": "TeamsFx SimpleAuth Problems",
        "owner": "Teams Toolkit",
        "source": "teamsfx",
        "applyTo": "allDocuments",
        "fileLocation": [
          "relative",
          "${workspaceFolder}"
        ],
        "pattern": [
          {
            "regexp": "^.*$",
            "file": 0,
            "location": 1,
            "message": 2
          }
        ],
        "background": {
          "activeOnStart": true,
          "beginsPattern": ".*",
          "endsPattern": ".*"
        }
      },
      {
        "name": "teamsfx-ngrok-watch",
        "label": "TeamsFx Ngrok Problems",
        "owner": "Teams Toolkit",
        "source": "teamsfx",
        "applyTo": "allDocuments",
        "fileLocation": [
          "relative",
          "${workspaceFolder}"
        ],
        "pattern": [
          {
            "regexp": "^.*$",
            "file": 0,
            "location": 1,
            "message": 2
          }
        ],
        "background": {
          "activeOnStart": true,
          "beginsPattern": "starting web service",
          "endsPattern": "started tunnel|failed to reconnect session"
        }
      },
      {
        "name": "teamsfx-local-tunnel-watch",
        "label": "TeamsFx Local Tunnel Problems",
        "owner": "Teams Toolkit",
        "source": "teamsfx",
        "applyTo": "allDocuments",
        "fileLocation": [
          "relative",
          "${workspaceFolder}"
        ],
        "pattern": [
          {
            "regexp": "^.*$",
            "file": 0,
            "location": 1,
            "message": 2
          }
        ],
        "background": {
          "beginsPattern": "Forwarding URL https?://.* to https?://.*",
          "endsPattern": "Local tunnel service is started successfully"
        }
      },
      {
        "name": "teamsfx-bot-watch",
        "label": "TeamsFx Bot Problems",
        "owner": "Teams Toolkit",
        "source": "teamsfx",
        "applyTo": "allDocuments",
        "fileLocation": [
          "relative",
          "${workspaceFolder}/bot"
        ],
        "pattern": [
          {
            "regexp": "^.*$",
            "file": 0,
            "location": 1,
            "message": 2
          }
        ],
        "background": {
          "activeOnStart": true,
          "beginsPattern": "[nodemon] starting",
          "endsPattern": "listening|[nodemon] app crashed"
        }
      }
    ],
    "languages": [
      {
        "id": "teamsfx-toolkit-output"
      }
    ],
    "grammars": [
      {
        "language": "teamsfx-toolkit-output",
        "scopeName": "teamsfx-toolkit.output",
        "path": "./syntaxes/teamsfx-toolkit-output.tmLanguage"
      }
    ],
    "walkthroughs": [
      {
        "id": "teamsToolkitGetStarted",
        "title": "%teamstoolkit.walkthroughs.title%",
        "description": "%teamstoolkit.walkthroughs.description%",
        "steps": [
          {
            "id": "teamsToolkitEnvironment",
            "title": "%teamstoolkit.walkthroughs.steps.teamsToolkitEnvironment.title%",
            "description": "%teamstoolkit.walkthroughs.steps.teamsToolkitEnvironment.description%",
            "media": {
              "svg": "media/walkthrough/Prerequisites.svg",
              "altText": "%teamstoolkit.walkthroughs.steps.teamsToolkitEnvironment.title%"
            }
          },
          {
            "id": "teamsToolkitBuildApp",
            "title": "%teamstoolkit.walkthroughs.steps.teamsToolkitBuildApp.title%",
            "description": "%teamstoolkit.walkthroughs.steps.teamsToolkitBuildApp.description%",
            "media": {
              "svg": "media/walkthrough/Create.svg",
              "altText": "%teamstoolkit.walkthroughs.steps.teamsToolkitBuildApp.title%"
            }
          },
          {
            "id": "teamsToolkitCreateFreeAccount",
            "title": "%teamstoolkit.walkthroughs.steps.teamsToolkitCreateFreeAccount.title%",
            "description": "%teamstoolkit.walkthroughs.steps.teamsToolkitCreateFreeAccount.description%",
            "media": {
              "markdown": "media/itp/itp.md"
            }
          },
          {
            "id": "teamsToolkitPreview",
            "title": "%teamstoolkit.walkthroughs.steps.teamsToolkitPreview.title%",
            "description": "%teamstoolkit.walkthroughs.steps.teamsToolkitPreview.description%",
            "media": {
              "svg": "media/walkthrough/F5.svg",
              "altText": "%teamstoolkit.walkthroughs.steps.teamsToolkitPreview.title%"
            }
          },
          {
            "id": "teamsToolkitDeploy",
            "title": "%teamstoolkit.walkthroughs.steps.teamsToolkitDeploy.title%",
            "description": "%teamstoolkit.walkthroughs.steps.teamsToolkitDeploy.description%",
            "media": {
              "svg": "media/walkthrough/Deployment.svg",
              "altText": "%teamstoolkit.walkthroughs.steps.teamsToolkitDeploy.title%"
            }
          },
          {
            "id": "teamsToolkitExploreMore",
            "title": "%teamstoolkit.walkthroughs.steps.teamsToolkitExploreMore.title%",
            "description": "%teamstoolkit.walkthroughs.steps.teamsToolkitExploreMore.description%",
            "media": {
              "svg": "media/walkthrough/whatsnext.svg",
              "altText": "%teamstoolkit.walkthroughs.steps.teamsToolkitExploreMore.altText%"
            }
          }
        ]
      }
    ],
    "configuration": {
      "title": "Teams Toolkit",
      "properties": {
        "fx-extension.developCopilotPlugin": {
          "type": "boolean",
          "default": false,
          "markdownDescription": "Enable to develop Copilot plugin (Reload Visual Studio Code after changing this setting to take effect). Visit [How to Extend Microsoft 365 Copilot](https://aka.ms/teamsfx-copilot-plugin) to learn more."
        },
        "fx-extension.logLevel": {
          "type": "string",
          "enum": [
            "Info",
            "Verbose",
            "Debug"
          ],
          "default": "Info",
          "markdownDescription": "Set the log level of Teams Toolkit. The default value is `Info`. The available values are `Debug`, `Verbose`, `Info`. The definitions of the log levels are:\n\n`Debug`:\n\n- HTTP request and response details from Teams Toolkit to external services such as Azure, Microsoft 365, and Teams Developer Portal.\n- Information related to Microsoft 365 and Azure accounts and access permissions.\n- Debugging information for each Teams Toolkit command execution, such as stack trace, ARM deployment information, etc.\n\n`Verbose`:\n\n- Progress information when executing lifecycle commands defined in the YAML file.\n- Execution details of each action that defined in the YAML file, including outcomes, result summaries, diagnostic information, etc.\n\n`Info`: Teams Toolkit command execution summaries.\n"
        }
      }
    }
  },
  "scripts": {
    "lint:staged": "lint-staged",
    "vscode:prepublish": "rimraf out && npm run package",
    "copy-files": "copyfiles -u 1 src/**/*.html src/**/*.css out/src/",
    "copy-md-files": "copyfiles CHANGELOG.md PRERELEASE.md out/resource",
    "compile": "tsc -p ./ && npm run copy-files && npm run copy-md-files",
    "build": "rimraf out && webpack --mode development --config ./webpack.config.js && npm run compile",
    "build-failpoint": "rimraf out && npx ttsc -p ./",
    "watch": "webpack --watch --devtool nosources-source-map --info-verbosity verbose --config ./webpack.config.js",
    "package": "rimraf out && webpack --mode production --config ./webpack.config.js",
    "test-compile": "tsc -p ./",
    "test-watch": "tsc -watch -p ./",
    "pretest": "npm run lint && npm run check-format && npm run test-compile",
    "test:unit": "rimraf out && rimraf coverage && npm run compile && nyc mocha --config .mocharc.json ",
    "test:integration": "echo 'to be implementd'",
    "test:e2e": "echo 'to be implementd'",
    "check-format": "prettier --list-different --config .prettierrc.js --ignore-path .prettierignore \"src/**/*.ts\" \"test/**/*.ts\" \"*.{js,json}\"",
    "format": "prettier --write --config .prettierrc.js --ignore-path .prettierignore \"src/**/*.ts\" \"test/**/*.ts\" \"*.{js,json}\"",
    "lint:fix": "eslint --config .eslintrc.js package.json src test --ext .ts --fix --fix-type [problem,suggestion]",
    "lint": "eslint \"src/**/*.ts\" \"test/**/*.ts\"",
    "check-sensitive": "npx eslint --plugin 'no-secrets' --cache --ignore-pattern 'package.json' --ignore-pattern 'package-lock.json'",
    "precommit": "npm run check-sensitive && lint-staged",
    "updateFont": "node ./scripts/updateFont.js",
    "previewFont": "start ./media/font/teamstoolkit.html",
    "version": "bash ../../.github/scripts/vsc-version.sh",
    "pack-local": "pnpm dlx vsce package --no-dependencies"
  },
  "devDependencies": {
    "@azure/arm-subscriptions": "^5.0.0",
    "@azure/core-auth": "^1.4.0",
    "@azure/ms-rest-azure-env": "^2.0.0",
    "@fluentui/react": "^8.106.1",
    "@istanbuljs/nyc-config-typescript": "^1.0.2",
    "@svgr/webpack": "^8.1.0",
    "@types/chai": "^4.2.14",
    "@types/chai-as-promised": "^7.1.3",
    "@types/chai-spies": "^1.0.3",
    "@types/detect-port": "^1.3.2",
    "@types/express": "^4.17.14",
    "@types/fs-extra": "^9.0.5",
    "@types/jscodeshift": "^0.11.2",
    "@types/lodash": "^4.14.181",
    "@types/mocha": "^8.0.4",
    "@types/mock-fs": "^4.13.1",
    "@types/node": "^14.14.21",
    "@types/react": "^17.0.3",
    "@types/react-copy-to-clipboard": "^5.0.4",
    "@types/react-dom": "^17.0.2",
    "@types/react-router-dom": "^5.1.7",
    "@types/react-syntax-highlighter": "^15.5.5",
    "@types/sinon": "^9.0.9",
    "@types/uuid": "^8.3.0",
    "@types/validator": "^13.1.1",
    "@types/vscode": "^1.66.0",
    "@typescript-eslint/eslint-plugin": "^5.0.0",
    "@typescript-eslint/parser": "^5.0.0",
    "@vscode/codicons": "0.0.33",
    "ast-types": "^0.14.2",
    "chai": "^4.2.0",
    "chai-as-promised": "^7.1.1",
    "chai-spies": "^1.0.0",
    "copy-webpack-plugin": "^6.4.1",
    "copyfiles": "^2.4.1",
    "css-loader": "^5.1.3",
    "detect-port": "^1.3.0",
    "dompurify": "^3.0.6",
    "eslint": "^8.1.0",
    "eslint-plugin-header": "^3.1.1",
    "eslint-plugin-import": "^2.25.2",
    "eslint-plugin-no-secrets": "^0.8.9",
    "eslint-plugin-prettier": "^4.0.0",
    "fs-extra": "^9.0.1",
    "html-webpack-plugin": "^5.3.1",
    "kill-port-process": "^3.0.1",
    "lint-staged": "^11.2.6",
    "lodash": "^4.17.21",
    "mocha": "^10.0.0",
    "mocha-multi-reporters": "^1.5.1",
    "mock-fs": "^5.2.0",
    "mock-require": "^3.0.3",
    "nyc": "^15.1.0",
    "prettier": "^2.4.1",
    "react": "^17.0.2",
    "react-dom": "^17.0.2",
    "react-intl": "^5.13.5",
    "react-router-dom": "^5.2.0",
    "reflect-metadata": "^0.1.13",
    "rimraf": "^3.0.2",
    "sass": "^1.32.8",
    "sass-loader": "^10.0.1",
    "sinon": "^9.2.2",
    "style-loader": "^2.0.0",
    "svgtofont": "^3.23.1",
    "terser-webpack-plugin": "^5.3.9",
    "ts-loader": "^8.0.3",
    "ts-node": "^9.1.1",
    "ts-sinon": "^2.0.2",
    "ttypescript": "^1.5.12",
    "typemoq": "^1.3.1",
    "typescript": "4.3.2",
    "umd-compat-loader": "^2.1.2",
    "url-loader": "^4.1.1",
    "uuid": "^8.3.2",
    "verdaccio": "^5.25.0",
    "webpack": "^5.88.2",
    "webpack-cli": "^5.1.4"
  },
  "dependencies": {
    "@azure/identity": "^3.1.3",
    "@azure/ms-rest-nodeauth": "^3.1.1",
    "@azure/msal-node": "^1.14.6",
    "@microsoft/dev-tunnels-connections": "1.1.9",
    "@microsoft/dev-tunnels-contracts": "1.1.9",
    "@microsoft/dev-tunnels-management": "1.1.9",
    "@microsoft/dev-tunnels-ssh": "3.11.36",
    "@microsoft/teamsfx-api": "workspace:*",
    "@microsoft/teamsfx-core": "workspace:*",
    "@microsoft/vscode-ui": "workspace:*",
    "@npmcli/package-json": "^1.0.1",
    "@vscode/extension-telemetry": "^0.6.2",
    "@vscode/webview-ui-toolkit": "^1.2.2",
    "async-mutex": "^0.3.1",
    "dotenv": "^8.2.0",
    "express": "^4.18.2",
    "fuse.js": "^6.6.2",
    "glob": "^10",
    "jscodeshift": "^0.14.0",
    "jsonc-parser": "^3.0.0",
    "log4js": "^6.4.0",
    "node-rsa": "^1.1.1",
    "query-string": "6.14.1",
    "react-collapsible": "^2.10.0",
    "react-copy-to-clipboard": "^5.1.0",
    "react-syntax-highlighter": "^15.5.0",
    "validator": "^13.7.0",
    "vscode-tas-client": "^0.1.75"
  },
  "extensionDependencies": [
    "ms-vscode.azure-account",
    "redhat.vscode-yaml"
  ],
  "gitHead": "7d60c0765c0ea8c023a26c10d1c93001c597afbb",
  "publishConfig": {
    "access": "public"
  },
  "lint-staged": {
    "*.{js,jsx,css,ts,tsx}": [
      "npx eslint --cache --fix --quiet"
    ]
  }
}<|MERGE_RESOLUTION|>--- conflicted
+++ resolved
@@ -2,11 +2,7 @@
   "name": "ms-teams-vscode-extension",
   "displayName": "Teams Toolkit",
   "description": "Create, debug, and deploy Teams apps with Teams Toolkit",
-<<<<<<< HEAD
   "version": "5.6.0",
-=======
-  "version": "5.4.1",
->>>>>>> 00906ef3
   "publisher": "TeamsDevApp",
   "author": "Microsoft Corporation",
   "private": true,
