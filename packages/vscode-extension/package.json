--- conflicted
+++ resolved
@@ -889,16 +889,15 @@
         "icon": "$(info)"
       },
       {
-<<<<<<< HEAD
         "command": "fx-extension.stopDebugging",
         "title": "%teamstoolkit.commandsTreeViewProvider.officeAddIn.stopDebugTitle%",
         "enablement": "fx-extension.isOfficeAddIn && !fx-extension.isManifestOnlyOfficeAddIn"
-=======
+      },
+      {
         "command": "fx-extension.invokeChat",
         "title": "%teamstoolkit.commandsTreeViewProvider.getCopilotHelpTitle%",
         "category": "Teams",
         "enablement": "fx-extension.isChatParticipantEnabled"
->>>>>>> ad8f60cf
       }
     ],
     "taskDefinitions": [
