--- conflicted
+++ resolved
@@ -54,20 +54,8 @@
    */
   User = 1,
 
-<<<<<<< HEAD
   /**
    * The assistant role.
    */
   Assistant = 2,
-
-  /**
-   * The system role.
-   */
-  System = 3,
-=======
-  /**
-   * The assistant role.
-   */
-  Assistant = 2,
->>>>>>> ef0e0262
 }