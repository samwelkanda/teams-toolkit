--- conflicted
+++ resolved
@@ -19,8 +19,7 @@
 export const DefaultNextStep: ChatFollowup = {
   prompt: "",
   command: "nextstep",
-<<<<<<< HEAD
-  label: "What's next I could do?",
+  label: "What should I do next?",
 };
 
 // for counting message token, refer to vscode copilot solution
@@ -37,8 +36,4 @@
 /*
  * Since gpt-3.5-turbo-0613 each name costs 1 token
  */
-export const BaseTokensPerName = 1;
-=======
-  label: "What should I do next?",
-};
->>>>>>> 68251631
+export const BaseTokensPerName = 1;