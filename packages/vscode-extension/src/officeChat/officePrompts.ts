// Copyright (c) Microsoft Corporation.
// Licensed under the MIT license.

import { localize } from "../utils/localizeUtils";
import { ProjectMetadata } from "../chat/commands/create/types";
import * as vscode from "vscode";
import { SampleData } from "./common/samples/sampleData";

export function getOfficeProjectMatchSystemPrompt(projectMetadata: ProjectMetadata[]) {
  const addinDescription = projectMetadata
    .map((config) => `'${config.id}' : ${config.description}`)
    .join("\n");

  const addinMatchPrompt = `
    **Instructions:**
    Given a user's input, compare it against the following predefined list of Office JavaScript add-in with {id : description} format. If the input aligns closely with one of the descriptions, return the most aligned id. If there is no close alignment, return empty string.

    **Predefined add-in:**
    ${addinDescription}

    **User Input:**
    "a word addin that can help me manage my team's tasks and deadlines within my documents."

    **Response Logic:**
    - If the input contains keywords or phrases that match closely with the descriptions (e.g., "manage tasks," "deadlines"), identify the most relevant add-in id.
    - If the input is vague or does not contain specific keywords of scenarios that match the descriptions, return empty string.
    - Only return "word-taskpane", "powerpoint-taskpane", "excel-taskpane" if user just want a simple hello world addin.

    **Response:**
    - the response must strictly follow the JSON format below
    { "addin": id }
  `;

  return new vscode.LanguageModelChatMessage(
    vscode.LanguageModelChatMessageRole.System,
    addinMatchPrompt
  );
}

export const defaultOfficeSystemPrompt = () => {
  const defaultNoCodeProjectGeneration = localize(
    "teamstoolkit.chatParticipants.officeAddIn.default.noConceptualAnswer"
  );
  const defaultNoJSAnswer = localize(
    "teamstoolkit.chatParticipants.officeAddIn.default.noJSAnswer"
  );

  return new vscode.LanguageModelChatMessage(
    vscode.LanguageModelChatMessageRole.System,
    `You are an expert in Office JavaScript add-in development area. Your job is to answer general conceputal question related with Office JavaScript add-in development. Follow the <Instructions> and think step by step.
  
    <Instruction>
    1. Do not suggest using any other tools other than what has been previously mentioned.
    2. Assume the user is only interested in Office JavaScript Add-ins.
    3. Check user's query if a conceptual quesion. Check some samaples of conceptual questions in "Conceptual Sample" tag.
    4. If it is a conceptual question, provide your answers. 
    5. If it is not a conceptual quesiton, say "${defaultNoCodeProjectGeneration}".
    6. If the user asks for a specific project or technical question, say "${defaultNoCodeProjectGeneration}".
    7. If the user asks questions about non-JavaScript Add-ins (like COM add-ins, VSTO add-ins), say "${defaultNoJSAnswer}".
    8. Do not overwhelm the user with too much information. Keep responses short and sweet.
    9. Think step by step and provide the answer.
    </Instruction>
  
    <Conceptual Sample>
      <Sample>What's an Office Add-in?</Sample>
      <Sample>What could an Office Add-in do (extensible point, capability)?</Sample>
      <Sample>What's Custom Functions? </Sample>
    </Conceptual Sample>
    `
  );
};

export const describeOfficeProjectSystemPrompt = () =>
<<<<<<< HEAD
  new vscode.LanguageModelChatSystemMessage(
=======
  new vscode.LanguageModelChatMessage(
    vscode.LanguageModelChatMessageRole.System,
>>>>>>> ef54f425
    `You are an advisor for Office Add-in developers. You need to describe the project based on the name and description field of user's JSON content. You should control the output between 50 and 80 words.`
  );

export const excelSystemPrompt = `
The following content written using Markdown syntax, using "Bold" style to highlight the key information.

There're some references help you to understand some key concepts, read it and repeat by yourself, Make sure you understand before process the user's prompt.
# Understanding Microsoft Excel A1 notation string:
**Excel A1 notation** is a way to refer to cells and ranges in Excel. It uses the column letter and row number to identify a cell. For example, "A1" refers to the cell at the first column and first row. 
**A1 notation range** is represented by two cell references separated by a colon. For example, "A1:B2" represents a range that includes cells A1, B1, A2, and B2. 
To determine the size of a range represented by an A1 notation, you need to calculate the difference between the row numbers and the column letters of the two cell references. 
For example, in the range "A1:B2":
- The row size is 2 - 1 + 1 = 2 (subtract the first row number from the second and add 1 because Excel is 1-indexed).
- The column size is 2 - 1 + 1 = 2 (subtract the first column number from the second and add 1, assuming A is 1, B is 2, etc.).
So, the A1 notation range "A1:B2" represents a **2x2** area. And the range "D5:H6" represents a **2x5**.

# Valid A1 notation string:
A valid Microsoft Excel A1 notation string is a combination of a column letter and a row number. The column letter(s) are always uppercase, and the row number is always a positive integer. **Row numbers is 1-indexed, that "A3" means the 3rd row.**
For a **single cell**, the A1 notation is the column letter followed by the row number. For example: "A1" refers to the cell at the intersection of column "A" and row "1".
For **multiple cells** (a A1 notation range), the A1 notation is the top-left cell's A1 notation, a colon (:), and then the bottom-right cell's A1 notation. For example: "A1:B2" refers to a 2x2 block of cells starting at "A1" and ending at "B2".

# Dynamic A1 notation string and Office JavaScript API:
Keep in mind the **row number** starts from **1**, and the **column letter** starts from "A". Given an array of data to build a A1 notation string, you should make sure the size of the range is the same as the size of the data array. For example, if you have an array of data named "dataArray" with 10 elements, and you want to set the data to a multiple cells range start form "A2", then the expression should be \`A2:B\${dataArray.length + 1}\`.

# Range size in Excel JavaScript API:
In Office JavaScript API, we use two-dimensions array to present the values of a single cell, or mutiple cells. A single cell (1 column x 1 row) is represented by a two-dimensions array with one element. For example, the value of cell "A1" is represented by \[\[value\]\]. A range of cells is represented by a two-dimensions array with multiple elements. For example, the range "A1:B2" is represented by \[\[ , \], [ , ]\].

# Declared size and actual size of a range In Office JavaScript API:
Any range object has a declared size, the actual size set to the range using the .values property. The right-hand operant of the .values property should be a two-dimensions array, and the size of the array should be the same as the **declared** size of the range. For example, if you have a range object "range" represents a 2x3 range, then you should set the values of the range using the expression \`range.values = [[ , , ], [ , , ]]\`

Let's think step by step.
`;

export const customFunctionSystemPrompt = `
The following content written using Markdown syntax, using "Bold" style to highlight the key information.

There're some references help you to understand The Office JavaScript API Custom Functions, read it and repeat by yourself, Make sure you understand before process the user's prompt. 
# References:
## Understanding the difference between a Custom Functions and the normal TypeScript/JavaScript function:
In the context of Office Excel Custom Functions, there are several differences compared to normal JavaScript/TypeScript functions:
## Metadata 
Custom Functions require metadata that specifies the function name, parameters, return value, etc. This metadata is used by Excel to properly use the function.

## Async Pattern
Custom Functions can be asynchronous, but they must follow a specific pattern. They should return a Promise object, and Excel will wait for the Promise to resolve to get the result.

## Streaming Pattern
For streaming Custom Functions, they must follow a specific pattern. They should take a handler parameter (typically the last parameter), and call the handler.setResult method to update the cell value.

## Error Handling
To return an error from a Custom Function, you should throw an OfficeExtension.Error object with a specific error code.

## Limited API Access
Custom Functions can only call a subset of the Office JavaScript API that is specifically designed for Custom Functions.

## Stateless
Custom Functions are stateless, meaning they don't retain information between function calls. Each call to a function has separate memory and computation.

## Cancellation
Custom Functions should handle cancellation requests from Excel. When Excel cancels a function call, it rejects the Promise with an "OfficeExtension.Error" object that has the error code "OfficeExtension.ErrorCodes.generalException".

## Example of a Custom Function:
\`\`\`typescript
/**
 * Returns the second highest value in a matrixed range of values.
 * @customfunction
 * @param {number[][]} values Multiple ranges of values.
 */
function secondHighest(values) {
  let highest = values[0][0],
    secondHighest = values[0][0];
  for (let i = 0; i < values.length; i++) {
    for (let j = 0; j < values[i].length; j++) {
      if (values[i][j] >= highest) {
        secondHighest = highest;
        highest = values[i][j];
      } else if (values[i][j] >= secondHighest) {
        secondHighest = values[i][j];
      }
    }
  }
  return secondHighest;
}
\`\`\`
The @customfunction tag in the JSDoc comment is used to indicate that this is a Custom Function. The @param and @returns tags are used to specify the parameters and return value. It's important to follow this pattern when creating Custom Functions in Excel.

## Invocation parameter
Every custom function is automatically passed an invocation argument as the last input parameter, even if it's not explicitly declared. This invocation parameter corresponds to the Invocation object. The Invocation object can be used to retrieve additional context, such as the address of the cell that invoked your custom function. To access the Invocation object, you must declare invocation as the last parameter in your custom function.
The following sample shows how to use the invocation parameter to return the address of the cell that invoked your custom function. This sample uses the address property of the Invocation object. To access the Invocation object, first declare CustomFunctions.Invocation as a parameter in your JSDoc. Next, declare @requiresAddress in your JSDoc to access the address property of the Invocation object. Finally, within the function, retrieve and then return the address property.
\`\`\`typescript
/**
 * Return the address of the cell that invoked the custom function. 
 * @customfunction
 * @param {number} first First parameter.
 * @param {number} second Second parameter.
 * @param {CustomFunctions.Invocation} invocation Invocation object. 
 * @requiresAddress 
 */
function getAddress(first, second, invocation) {
  const address = invocation.address;
  return address;
}
\`\`\`

So once you understand the concept of Custom Functions, you should make sure:
- The JSDoc comment is correctly added to the function.
- The function must return a value.
- The invocation parameter is correctly added to the function.
- The function follows the asynchronous pattern if necessary.
- The function follows the streaming pattern if necessary.
- Although that is not forbidden, but you should explicitly state in your code that the function must avoid using the Office JavaScript API.

Let's think step by step.
`;

export function getUserInputBreakdownTaskUserPrompt(userInput: string): string {
  return `
  # Role:
  You are an expert in Office JavaScript Add-ins, and you are familiar with scenario and the capabilities of Office JavaScript Add-ins. You need to offer the user a suggestion based on the user's ask.

  # Your tasks:
  For this given task: "${userInput}", that is about automate a process using Office JavaScript API. I need you help to analyze it under the context of Office JavaScript addins and Office JavaScript APIs, and give me your suggestion in the format of JSON object. You should pay attention to the following points:
  - Your language should be clear for a Office Add-ins developer to follow.
  - Some of the term sounds like generic term, but they're not, they're specific to Office applications, like "Annotation", "Comment", "Range", "Table", "Chart", "Worksheet", "Workbook", "Document", "Slide", "Presentation", "Taskpane", "Custom Functions", "Shape", etc. You should keep those terms in the context of Office applications not general term.

  `;
}

export function getUserAskPreScanningSystemPrompt(): string {
  return `
  The following content written using Markdown syntax, using "Bold" style to highlight the key information.

  # Role:
  You are an expert in Office JavaScript Add-ins, and you are familiar with scenario and the capabilities of Office JavaScript Add-ins. You need to offer the user a suggestion based on the user's ask.

  # Context:
  The output must be a JSON object wrapped into a markdown json block, and it will contain the following keys:
  - host. value is a string.
  - shouldContinue. value is a Boolean.
  - complexity. value is a number.
  - customFunctions. value is a Boolean.

  # Your tasks:
  Repeat the user's ask, make sure you give user suggestion based on the guidance below:
  1. Check if should accept the ask or reject it, by using the following criteria:
    - If the ask is not relevant to Microsoft Excel, Microsoft Word, or Microsoft PowerPoint, you should reject it by setting the "shouldContinue" field to false.
    - If the ask is not about automating a certain process or accomplishing a certain task using Office JavaScript Add-ins, you should reject it by setting the "shouldContinue" field to false.
    - If the ask is **NOT JUST** asking for generate **TypeScript** or **JavaScript** code for Office Add-ins. You should reject it by setting the "shouldContinue" field to false. For example, if part of the ask is about generating code of VBA, Python, HTML, CSS, or other languages, you should reject it. If that is not relevant to Office Add-ins, you should reject it. etc.
    - If the ask is about generate content beyond the code, you should reject it by setting the "shouldContinue" field to false. For example, if the ask is about generate a document, a noval, a word document content, a powerpoint slide content, etc. you should reject it.
    - If you cannot process the ask, you should reject it by setting the "shouldContinue" field to false.
    - Otherwise, treat you will accept that ask by setting the "shouldContinue" field to true.
  2. Only If you can process the ask, follow the steps below for offering the suggestion:
    1. Identify the user ask if it explicitly asks for custom functions:
      - set the value of "customFunctions" field of output object to be "true" if the ask is about custom functions
      - set the value of "customFunctions" field of output object to be "false" if the ask is not about custom functions
    2. Identify a "complexity" score, the value of it is a number to indicate the complexity of the user's ask. The number should be between 1 to 100, 1 means the ask is very simple, 100 means the ask is very complex. Set this score into the "complexity" field of the output JSON object.
    This is the rule to calculate the complexity:
    - If there's no interaction with Office JavaScript Add-ins API, set the score range from very simple to simple. If maps to score, that coulld be (1, 25).
    - If there's a few interaction (less than 5) with Office JavaScript Add-ins API, set the score range from simple to medium. If maps to score, that coulld be (26, 50).
    - If there's several interaction (more than or equals to 5, less than 8) with Office JavaScript Add-ins API, set the score range from medium to complex. If maps to score, that coulld be (51, 75).
    - If there's many interaction (more than or equals to 8) with Office JavaScript Add-ins API, set the score range from complex to very complex. If maps to score, that coulld be (76, 100).
    3. Identify and set the "host" property of the output JSON object, that value is a string to indicate which Office application is the most relevant to the user's ask. You can pick from "Excel", "Word", "PowerPoint". 

  #The format of output:
  Beyond the mark down json code block. You should not add anything else to the output

  Think about that step by step.
  `;
}

export function getUserSimpleAskBreakdownTaskSystemPrompt(userInput: string): string {
  return `
  The following content written using Markdown syntax, using "Bold" style to highlight the key information.

  # Role:
  You are an expert in Office JavaScript Add-ins, and you are familiar with scenario and the capabilities of Office JavaScript Add-ins. You need to offer the user a suggestion based on the user's ask.

  # Context:
  The input is

  \`\`\`text
  ${userInput}
  \`\`\`

  The output must be a JSON object wrapped into a markdown json block, and it will contain the following keys:
  - spec. value is a string.
  - funcs. value is a array of string.

  # Your tasks:
  Read the input, understand the intention and request of the ask, and think about how Office JavaScript API could help to address them. Then deduce your think result to two parts:
  1. Write a clear and detailed functional specification that explains how you will address the given ask, especially for parts that interact with Office applications.
  - The specification should focus on actions, not APIs, and be concise and easy to understand.
  - The specification should only contains content of request explicitly asked by user.
  - The specification should use the term been widely used in the software developing world.
  - The specification should use the term been widely used in the context of Microsoft Office application depends on the ask.
  - The specification should use the term been widely used in the context of Office JavaScript Add-in development.
  Add the specification to the "spec" field of the output JSON object. 
  2. Based on the spec, think about how to write the code, and wrap the code into a single function, suggest a name for that TypeScript function. And provide a one-line description for that function, that includes the function's core functionality and actions in details. Do not break the description into sub-items. Add the function description to the "funcs" field of the output JSON object.

  # Example of specification:

  \`\`\`text
  To retrieve the content of the initial footnote in a Word document using Office JavaScript APIs, you can follow these steps:
  1. Get the current selection in the document.
  2. Check if the selection contains any footnotes.
  3. Retrieve the first footnote in the collection.
  4. Fetch the content of the footnote.
  5. Process the retrieved content as needed.
  \`\`\`

  # Example of one line function description:
  - Create a function named 'createTrendlineChart'. This function should create a trendline chart in the worksheet where dates are set as the x-value and prices as the y-value. 

  # The format of output:
  Beyond the JSON object. You should not add anything else to the output.
  The example of output you must to follow: 
  { 
    spec: "The functional spec",
    funcs: ["function1 description"] 
  }
  `;
}

export function getCodeSamplePrompt(codeSample: string): string {
  return `
  Some code snippets provided below, that they may address different user scenarios. Read those code and get list of scenarios those code try to address. Find if any scenarios match the user's ask, and use the relevant code snippet or code logic as a reference in your task.

  \`\`\`typescript
  ${codeSample}
  \`\`\`
  `;
}

export function getCodeGenerateGuidance(host: string) {
  return `
  # Coding rules:
    - Code must be TypeScript compabible with ES2015.
    - Include type declarations in variable declaration, function return declaration, function argument declaration.
    - Add rich comments to explain the code.
    - Don't add invocation of the main or entry function.
    - Use async/await over .then for Promise.
    - An async function must return a Promise.
    - Must await for async function.
    - Use try-catch over .catch for Promise.
    - Use "fetch" over "XMLHttpRequest".
    - Don't use enum const. Like "Sunny", "Rainy", "Cloudy", or 0, 1, 2. Use enum instead.
    - Don't add "import" statement or "require" statement.
    - If The code use hypothetical service endpoint, must explain the response data structure with comment.
    - For multiple data types, using "as" keyword convert to single type.
    - Wrapped access to Office JavaScript object into the callback function of ${host}.run.
    - Run "$AccessObject".load("$PropertyName") before access the $Propery of the object.
    - Run "context.sync()" right after the $AccessObject.load() to sync the data.
  `;
}

export function getGenerateCodeUserPrompt(
  codeSpec: string,
  host: string,
  functionSpec: string[]
): string {
  return `
  The request is about Office application "${host}".

  # Your role:
  You're a professional and senior Office JavaScript Add-ins developer with a lot of experience and know all best practice on TypeScript, JavaScript, popular algorithm, Office Add-ins API, and deep understanding on the feature of Office applications (Word, Excel, PowerPoint). You should help the user to automate a certain process or accomplish a certain task, by generate TypeScript code using Office JavaScript APIs.
  
  # Context:
  The input is:

  \`\`\`text
  ${codeSpec}
  \`\`\`

  The output must be a markdown code typescript code block and it will contain the generated code, which is looks like:

  \`\`\`typescript
  // The generated code
  \`\`\`
  
  # Your tasks:
  Analyze this input, focus on the mentioned asks, and generate code to fulfill the descriptions of following listed functions:
  ${functionSpec.map((spec) => `- ${spec}`).join("\n")} 
  The generated code **MUST** include implementations of mentioned functions listed in the input. Do not generate code to invoke the "main" function or "entry" function.
  You should follow the code guidance on generating the code.
  ${getCodeGenerateGuidance(host)}
  
  # Format of output:
  **You must strickly follow the format of output**. The output will only contains code without any explanation on the code or generate process. Beyond that, nothing else should be included in the output.
  - The code surrounded by a pair of triple backticks, and must follow with a string "typescript". For example:
  \`\`\`typescript
  // The code snippet
  \`\`\`

  Let's think step by step.
      `;
}

export function getGenerateCodeSamplePrompt(): string {
  return `
  Sample code provided below, read and understand it. In case the sample code contains solution or code snippet to the user's  request, you should use the solution or code snippet as a reference in your task.

  # Sample code:
  `;
}

export function getDeclarationsPrompt(): string {
  return `
  The following content written using Markdown syntax, using "Bold" style to highlight the key information.

  # There're some method or property declarations relevant to the user's ask, read the description above each declaration, and repeat by yourself. Make sure you understand that before go to the task:
  `;
}

export function getGenerateCodeDeclarationPrompt(): string {
  return `
  The following content are some TypeScript code relevant to the user's ask, follow those TypeScript declarations when you generate the code. Make sure you understand that before go to the task:

  # Office JavaScript API declarations:
  `;
}

export function getFixIssueUserPrompt(
  codeSnippet: string,
  additionalInfo: string,
  historicalErrors: string[]
): string {
  return `
# Role:
You're a professional and senior Office JavaScript Add-ins developer with a lot of experience and know all best practice on TypeScript, JavaScript, popular algorithm, Office Add-ins API, and deep understanding on the feature of Office applications (Word, Excel, PowerPoint). You need to offer the assistance to fix the code issue in the user given code snippet.

# Context:
Given a Office JavaScript add-in code snippet. It have some errors and warnings in the code snippet. You should make code changes on my given code snippet to fix those errors and warnings. And you're not allowed to remove the function.
\`\`\`typescript
${codeSnippet};
\`\`\`
${
  !!additionalInfo
    ? "The prior fix is inapprioriate, some details as '" +
      additionalInfo +
      "', you should learn from your past errors and avoid same problem in this try."
    : ""
}

${
  historicalErrors.length > 0
    ? "The historical errors you made in previous tries that you should avoid:\n- " +
      historicalErrors.join("\n\n- ")
    : ""
}

# Your tasks:
Fix all errors on the given code snippet then return the updated code snippet back. If sample code is provided, read and understand it. Which it should contains approaches and code snippets on same scenarios. Use if as reference if applicable.

Let's think step by step.
    `;
}

export function getFixIssueDefaultSystemPrompt(
  host: string,
  substeps: string[],
  errorMessages: string[],
  warningMessage: string[]
): string {
  return `
  The following content written using Markdown syntax, using "Bold" style to highlight the key information.
  
  # Context:
  The user given code snippet generated based on steps below, you should make some code changes on the code snippet, then return the code snippet with changes back.
  - ${substeps.join("\n- ")}
  
  # Your task:
  1. Fix listed errors and warining below all together. Don't introduce new errors.
  - ${errorMessages.join("\n- ")}
  - ${warningMessage.join("\n- ")}
  2. update the user given code snippet with prior fixes.
  3. Return the updated user given code snippet.
  **You must always strickly follow the coding rule, and format of output**.
  
  ${getCodeGenerateGuidance(host)}
  
  Format of output:
  - The output should only contains code snippet. Beyond that, nothing else should be included in the output. 
  - The code output should be in one single markdown code block. 
  - Don't explain the code changes, just return the fixed code snippet.
  
  Example of output:
  That code snippet should surrounded by a pair of triple backticks, and must follow with a string "typescript". For example:
  \`\`\`typescript
  // The code snippet
  \`\`\`
  
  Let's think step by step.
      `;
}

export function getFixSuggestionPropertyDoesNotExistOnTypeUnionTypePrompt(unionTypes: string[]) {
  return `The type is a union type. Add code convert the union type to a single type using "as" keyword, then use the property of the type. You should pick the most relevant one of the types to convert: ${unionTypes.join(
    ", "
  )}.`;
}

export function getFixSuggestionPropertyDoesNotExistOnTypeNoDetailSuggestion(
  className: string,
  invalidProperty: string
) {
  return `
The type '${className}' is not a valid Office JavaScript API type, and '${invalidProperty}' is invalid property or method of the type '${className}'. You may incorrectly use a namespace, or other raw JavaScript type. You should fix that by rewrite relevant code snippet with different approach.`;
}

export function getFixSuggestionPropertyDoesNotExistOnTypeFoundConcreateMembership(
  className: string,
  invalidProperty: string,
  comments: string | undefined,
  declaration: string | undefined
) {
  return `
  '${invalidProperty}' is invalid property or method of the type '${className}'. 
  You should fix that by using the listed method or property below.
  method or property of type '${className}':
  \`\`\`typescript
  ${comments || ""}
  ${declaration || ""}
  \`\`\`\n`;
}

export function getFixSuggestionPropertyDoesNotExistOnTypeFoundCandidateOfFixing(
  index: number,
  className: string,
  comments: string | undefined,
  declaration: string | undefined
) {
  return `
${index + 1}. Candidate for fixing:
  \`\`\`typescript
  // This is method or property of type '${className}'
  ${comments || ""}
  ${declaration || ""}
  \`\`\`\n`;
}

export function getFixSuggestionPropertyDoesNotExistOnTypeFoundGeneralSuggestion(
  className: string,
  invalidProperty: string,
  suggestions: string[],
  memberNames: string[]
) {
  return `
'${invalidProperty}' is invalid property or method of the type '${className}'. 
Based on the purpose of that line of code, you can refer potential possible relevant properties or method below. It may need more than one intermediate steps to get there, using your knownledge and the list below to find the path.

${suggestions.join("\n")}`;
}

export function getFixSuggestionNoFunctionReturnOrNoimplementation() {
  return `The function should return a value, or the function should have an implementation.`;
}

export function getFixSuggestionCannotFindModule() {
  return `Remove the module import statement from the code.`;
}

export function getFixSuggestionArgumentCountMismatchGeneral() {
  return `Rewrite the code with the correct number of arguments.`;
}

export function getFixSuggestionArgumentCountMismatchHasSignature(
  expected: number,
  actual: number,
  declaration: string
) {
  return `The method expects ${expected} arguments, but you provided ${actual}. Rewrite the code with the correct number of arguments. Make sure you follow this method declaration: \n\`\`\`typescript\n${declaration}\n\`\`\`\n`;
}

export function getFixSuggestionArgumentCountMismatchWithoutSignature(declaration: string) {
  return `Rewrite the code with the correct number of arguments. Make sure you follow this method declaration: \n\`\`\`typescript\n${declaration}\n\`\`\`\n`;
}

export function getFixSuggestionArgumentTypeMismatchWithDeclaration(declaration: string) {
  return `You make the method call with invalid arugment, or the type of arugment does not match the expected type. If the source type is a union type, and union type could convert to the target type, then convert it to the single type match the expected type using "as" keyword. Otherwise, rewrite method invocation follow the method declaration below: \n\`\`\`typescript\n${declaration}\n\`\`\`\n`;
}
export function getFixSuggestionArgumentTypeMismatchWithTypeDetail(
  invalidType: string,
  validType: string
) {
  return `Find a property or method of the type '${invalidType}' it server for a similar purpose, and result to the type '${validType}', rewrite the code to use the property or method. Or rewrite the code using an alternative approach to achieve the same purpose.`;
}

export function getFixSuggestionArgumentTypeMismatchGeneral() {
  return `Rewrite relevant code, or use an alternative approach to achieve the same purpose.`;
}

export function getFixSuggestionOperatorAddOnTypeMismatch() {
  return `You should understand the purpose of that operation. The left-hand operand or the right-hand operand is unexpected, You use wrong object, or should use an alternative format of that object, in order to make two objects type compatible for the operator.`;
}

export function getFixSuggestionTypeIsNotAssignableToType() {
  return `You should understand the purpose of that assignment. The right-hand operand is unexpected. You use wrong object, or you should not assign the right-hand operand to the left because the right-hand operand is not assignable (like 'void'), or should use an alternative format of that object in order to make two objects type compatible for the operator.`;
}

export function getFixSuggestionConvertTypeToTypeMistake() {
  return `You should understand the purpose of that expression. The right-hand operand is unexpected, You use wrong object, or should use an alternative format of that object, in order to make two objects type compatible for the operator.`;
}

export function getFixSuggestionOverloadMismatchWithDeclaration(declaration: string) {
  return `You have mixed several overload forms of the method. Rewrite the code follow this method declaration: \n\`\`\`typescript\n${declaration}\n\`\`\`\n`;
}

export function getFixSuggestionOverloadMismatchGeneral() {
  return `You have mixed several overload forms of the method. You use wrong object, or you should use an alternative format of that object, in order to match the first overload.`;
}

export function getFixSuggestionCannotFindName() {
  return `Declare the variable before using it or implement the missing function.`;
}

export function getFixSuggestionCannotAssignToReadOnlyProperty() {
  return `Remove the assignment statement, or find a method available to change the value.`;
}

export function getFixSuggestionTopLevelExpressionForbiden() {
  return `Wrap the await expression in an async function, or wrap all the code in an async function.`;
}

export function getFixSuggestionExpressionExpectedHandlder() {
  return `The expression is incomplete, finish that using Hypothetical implementation.`;
}

export function getSuggestionOnAPIObjectPropertyAccessBeforeLoad(
  accessObjStr: string,
  propertyStr: string,
  line: number
) {
  return `Double check: Office API Object Property Access: ${accessObjStr.toString()}.${propertyStr} at line ${line}. You'd make sure the ${propertyStr} been loaded from ${accessObjStr.toString()} using the load function if that is necessary.`;
}

export function getSuggestionOnExcelA1NotationInStringConcatenationRight(
  fullExpression: string,
  line: number,
  rightExpression: string
) {
  return `Double check: Excel A1 Notation in String Concatenation: '${fullExpression}' at line ${line}. Based on the Excel A1 notation string definition, and code context, double check if the ${rightExpression} represent the expected row size. And expression '${fullExpression}' present the expected range size. Double check if the A1 notation intended to represent the expected range size, like contains the range of headers, or just range of data. If the A1 notation contains header, make sure you always count on that header in following places. If the size is not expected, update the code to match the expected size.`;
}

export function getSuggestionOnExcelA1NotationInStringConcatenationLeft(
  fullExpression: string,
  line: number,
  leftExpression: string
) {
  return `Double check: Excel A1 Notation in String Concatenation: '${fullExpression}' at line ${line}. Based on the Excel A1 notation string definition, and code context, double check if the ${leftExpression} represent the expected row size. And expression '${fullExpression}' present the expected range size. Double check if the A1 notation intended to represent the expected range size, like contains the range of headers, or just range of data. If the A1 notation contains header, make sure you always count on that header in following places. If the size is not expected, update the code to match the expected size.`;
}

export function getFixSuggestionExcelA1NotationInStringInterpolationPropertyAccess(
  fullExpression: string,
  line: number,
  subExpression: string
) {
  return `Double check: Excel A1 Notation in String Interpolation: ${fullExpression} at line ${line}. Based on the Excel A1 notation string definition, and code context, Double check the ${subExpression} represent the expected size. Double check if the A1 notation intended to represent the expected range size, like contains the range of headers, or just range of data. If the A1 notation contains header, make sure you always count on that header in following places. If the size is not expected, update the code to match the expected size.`;
}

export function getFixSuggestionExcelA1NotationInStringInterpolationBinaryExpressionLeftNumberLiteral(
  fullExpression: string,
  line: number,
  subExpression: string,
  numberLiteral: string,
  targetVariable: string
) {
  return `Double check: Excel A1 Notation in String Interpolation: ${fullExpression} at line ${line}. Double check the '${subExpression}' has the expected size, because you're try to plus or minus a number '${numberLiteral}' on the '${targetVariable}'. Double check if the A1 notation intended to represent the expected range size, like contains the range of headers, or just range of data. If the A1 notation contains header, make sure you always count on that header in following places. If the size is not expected, update the code to match the expected size.`;
}

export function getFixSuggestionExcelA1NotationInStringInterpolationBinaryExpressionRightNumberLiteral(
  fullExpression: string,
  line: number,
  subExpression: string,
  numberLiteral: string,
  targetVariable: string
) {
  return `Double check: Excel A1 Notation in String Interpolation: ${fullExpression} at line ${line}. Double check the '${subExpression}' has the expected size, because you're try to plus or minus a number '${numberLiteral}' on the '${targetVariable}'.Double check if the A1 notation intended to represent the expected range size, like contains the range of headers, or just range of data. If the A1 notation contains header, make sure you always count on that header in following places. If the size is not expected, update the code to match the expected size.`;
}

export function getFixSuggestionExcelA1NotationInStringInterpolationBinaryExpressionGeneral(
  fullExpression: string,
  line: number,
  subExpression: string,
  numberLiteral: string,
  targetVariable: string
) {
  return `Double check: Excel A1 Notation in String Interpolation: ${fullExpression} at line ${line}. Double check the '${subExpression}' has the expected size, because you're try to plus or minus '${numberLiteral}' on '${targetVariable}'. Double check if the A1 notation intended to represent the expected range size, like contains the range of headers, or just range of data. If the A1 notation contains header, make sure you always count on that header in following places. If the size is not expected, update the code to match the expected size.`;
}

export function getFixSuggestionExcelA1NotationInStringLiteralGeneral(
  fullExpression: string,
  line: number
) {
  return `Double check: Excel A1 Notation in String Literal: ${fullExpression} at line ${line}. Ensure the ${fullExpression} has the expected size. If it size is not fixed, you must update code by reading the size from the variable, object property or the function return value, convert the string literal to a template string, or use the string interpolation. Double check if the A1 notation intended to represent the expected range size, like contains the range of headers, or just range of data. If the A1 notation contains header, make sure you always count on that header in following places. If the size is not expected, update the code to match the expected size.`;
}

export function getMostRelevantClassPrompt(
  codeSpec: string,
  classSummaries: SampleData[],
  sampleCode: string
) {
  const formattedCodespec = codeSpec.replace(/`/g, '"').replace(/'/g, '"');
  return `
  # Role:
  You are an expert in Office JavaScript Add-ins and TypeScript, and you are familiar with scenario and the capabilities of Office JavaScript Add-ins. You need to offer the user a suggestion based on the user's ask.

  # Context:
  The input is

  \`\`\`text
  ${formattedCodespec}
  \`\`\`

  The output must be a JSON object and it will contain the following keys:
  - picked. value is a string array.
  Beyond this JSON object, you should not add anything else to the output. Do not explain, do not provide additional context, do not add any other information to the output.

  # Your tasks:
  Understand the input, focus on the mentioned asks, and think about the coding approach under the context of Office JavaScript API. Then, pick some Office JavaScript API classes/enums/interfaces will be used in your coding approach, including class in the intermediate step (for example, the type of a intermediate result in the chaining invoke), put those picked classes/enums/interfaces into an array to return. Use the list of Office JavaScript classes below as your reference, but not limited to. Each class below contains a class name and the description of the class, those selected most likely related to your task. For the array of items, order them in the sequency will be used by the task. In general it will start from entry class, for example:
  - In Excel, it could start from "Workbook", then follow with "Worksheet", "WorksheetCollection", etc. 
  - In Word, it could start with "Document", the follow with "Body", etc. 
  - In PowerPoint, it could start with "Presentation", then follow with "Slide", "SlideCollection", etc.
  Return an empty list if no relevant strings are found. The list should be the value of the key 'picked' in the return object.

  # The candidate strings:
  ${classSummaries
    .map(
      (sampleData) =>
        "- Name: '" + sampleData.definition + "', Description: '" + sampleData.description + "'."
    )
    .join("\n")}

  # The format of output:
  Beyond the JSON object, You should not add anything else to the output. Do not add the markdown syntax around the JSON object. Do not explain, do not provide additional context, do not add any other information to the output.
  For example, the candidate strings could be like:" - Name: 'Workbook', Description: 'Represents a workbook in Excel.'.", then the return object could be like: "{ 'picked': ['Workbook'] }".
  `;
}

export function getMostRelevantClassUsingNameOnlyPrompt(
  codeSpec: string,
  classSummaries: SampleData[],
  sampleCode: string
) {
  const formattedCodespec = codeSpec.replace(/`/g, '"').replace(/'/g, '"');
  return `
  # Role:
  You are an expert in Office JavaScript Add-ins and TypeScript, and you are familiar with scenario and the capabilities of Office JavaScript Add-ins. You need to offer the user a suggestion based on the user's ask.

  # Context:
  The input is:

  \`\`\`text
  ${formattedCodespec}
  \`\`\`

  The output must be a JSON object and it will contain the following keys:
  - picked. value is a string array.

  Beyond the JSON object, You should not add anything else to the output. Do not add the markdown syntax around the JSON object. Do not repeat the ask, do not ask questions, do not explain, do not provide additional context, do not add any other information to the output.

  # Your tasks:
  Understand the input, focus on the mentioned asks, and think about the coding approach under the context of Office JavaScript API. Then, pick some Office JavaScript API classes/enums/interfaces will be used in your coding approach, including class in the intermediate step (for example, the type of a intermediate result in the chaining invoke), put those picked classes/enums/interfaces into an array to return. Use the list of Office JavaScript classes below as your reference, but not limited to. Each class below contains a class name, those selected most likely related to your task. For the array of items, order them in the sequency will be used by the task. In general it will start from entry class, for example: 
  - In Excel, it could start from "Workbook", then follow with "Worksheet", "WorksheetCollection", etc. 
  - In Word, it could start with "Document", the follow with "Body", etc. 
  - In PowerPoint, it could start with "Presentation", then follow with "Slide", "SlideCollection", etc.
  
  Return an empty list if no relevant strings are found. The list should be the value of the key 'picked' in the return object.

  # The list of Office JavaScript API:
  ${classSummaries.map((sampleData) => "- Name: '" + sampleData.definition + "'.").join("\n")}

  # The format of output:
  Beyond the JSON object, You should not add anything else to the output. Do not add the markdown syntax around the JSON object. Do not repeat the ask, do not ask questions, do not explain, do not provide additional context, do not add any other information to the output.
  For example, the candidate strings could be like:" - Name: 'Workbook'.", then the return object could be like: "{ 'picked': ['Workbook'] }".
  `;
}

export function getMostRelevantMethodPropertyPrompt(
  codeSpec: string,
  classNamesList: string[],
  methodsOrPropertiesCandidatesByClassName: Map<string, SampleData[]>,
  sampleCode: string
) {
  let tempClassDeclaration = "";
  methodsOrPropertiesCandidatesByClassName.forEach((methodsOrPropertiesCandidates, className) => {
    tempClassDeclaration += `
class ${className} extends OfficeExtension.ClientObject {
  ${methodsOrPropertiesCandidates.map((sampleData) => sampleData.codeSample).join("\n")}
}
\n
    `;
  });
  const formattedCodespec = codeSpec.replace(/`/g, '"').replace(/'/g, '"');
  return `
  # Role:
  You are an expert in Office JavaScript Add-ins, and you are familiar with scenario and the capabilities of Office JavaScript Add-ins. You need to offer the user a suggestion based on the user's ask.

  # Context:
  The input is:

  \`\`\`text
  ${formattedCodespec}
  \`\`\`

  The output must be a JSON object and it will contain the following keys:
  - picked. value is a string array.
  Beyond the JSON object, You should not add anything else to the output. Do not add the markdown syntax around the JSON object. Do not repeat the ask, do not ask questions, do not explain, do not provide additional context, do not add any other information to the output.

  # Your tasks:
  Analyze each mentioned steps in the input, for any portion of those steps, and think what Office JavaScript Office API methods and properties should be used to fulfill those asks. A few Office JavaScript classes contains methods or properties declarations listed below as candidate for you. You should use them as your reference, pick those Office JavaScript API methods/properties will be used, including method or property in the intermediate step (for example, method or property in the chaining invoke), put those picked methods/properties into an array to return. Or return an empty list if no relevant strings are found. For each item in the array, it format should like "class: %name of the class%; %method or property declaration%". The list should be the value of the key 'picked' in the return object.
  Pay attention to the section of "The format of output" below, and make sure you follow the format.

  # The list of Office JavaScript API:
  \`\`\`typescript
  ${tempClassDeclaration}
  \`\`\`

  # The format of output:
  Beyond the JSON object, You should not add anything else to the output. Do not add the markdown syntax around the JSON object. Do not repeat the ask, do not ask questions, do not explain, do not provide additional context, do not add any other information to the output.
  For example if the given class declaration are like:

  \`\`\`typescript
  class NoteItem extends OfficeExtension.ClientObject {
    context: RequestContext;
    
    readonly reference: Word.Range;
  }

  class NoteItemCollection extends OfficeExtension.ClientObject {
    readonly items: Word.NoteItem[];
    
    getFirst(): Word.NoteItem;
  }
  \`\`\`
  
  Then the return object could be like:
  \`\`\`json
  {
    "picked": ["class: NoteItem; readonly reference: Word.Range;", "class: NoteItemCollection; getFirst(): Word.NoteItem;"]
  }
  \`\`\`
  `;
}

export const describeOfficeStepSystemPrompt = () =>
  new vscode.LanguageModelChatMessage(
    vscode.LanguageModelChatMessageRole.System,
    `You are an advisor for Office Add-ins developers. You need to reorganize the content. You should control the output between 30 and 50 words. Don't split the content into multiple sentences.`
  );<|MERGE_RESOLUTION|>--- conflicted
+++ resolved
@@ -71,12 +71,8 @@
 };
 
 export const describeOfficeProjectSystemPrompt = () =>
-<<<<<<< HEAD
-  new vscode.LanguageModelChatSystemMessage(
-=======
   new vscode.LanguageModelChatMessage(
     vscode.LanguageModelChatMessageRole.System,
->>>>>>> ef54f425
     `You are an advisor for Office Add-in developers. You need to describe the project based on the name and description field of user's JSON content. You should control the output between 50 and 80 words.`
   );
 
