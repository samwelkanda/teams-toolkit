// Copyright (c) Microsoft Corporation.
// Licensed under the MIT license.

import {
  CancellationToken,
  ChatRequest,
  LanguageModelChatMessage,
  LanguageModelChatMessageRole,
} from "vscode";
import { buildDynamicPrompt } from "./dynamicPrompt";
import { inputRai, outputRai } from "./dynamicPrompt/formats";
import { getCopilotResponseAsString } from "../chat/utils";
import { officeSampleProvider } from "./commands/create/officeSamples";
import { Spec } from "./common/skills/spec";
import { OfficeChatTelemetryData } from "./telemetry";
import { SampleConfig } from "@microsoft/teamsfx-core";

export async function purifyUserMessage(
  message: string,
  token: CancellationToken,
  telemetryData: OfficeChatTelemetryData
): Promise<string> {
  const userMessagePrompt = `
  Please act as a professional Office JavaScript add-in developer and expert office application user, to rephrase the following meesage in an accurate and professional manner. Message: ${message}
  `;
  const systemPrompt = `
  You should only return the rephrased message, without any explanation or additional information. 
  
  There're some general terms has special meaning in the Microsoft Office or Office JavaScript add-in development, please make sure you're using the correct terms or keep it as it is. For example, "task pane" is preferred than "side panel" in Office JavaScript add-in developing, or keep "Annotation", "Comment", "Document", "Body", "Slide", "Range", "Note", etc. as they're refer to a feature in Office client.

  The rephrased message should be clear and concise for developer.
  `;
  const purifyUserMessage = [
<<<<<<< HEAD
    new LanguageModelChatMessage(LanguageModelChatMessageRole.User, userMessagePrompt),
    new LanguageModelChatMessage(LanguageModelChatMessageRole.System, systemPrompt),
=======
    new LanguageModelChatMessage(LanguageModelChatMessageRole.User, systemPrompt),
    new LanguageModelChatMessage(LanguageModelChatMessageRole.User, userMessagePrompt),
>>>>>>> ef0e0262
  ];
  const purifiedResult = await getCopilotResponseAsString(
    "copilot-gpt-4",
    purifyUserMessage,
    token
  );
  telemetryData.chatMessages.push(...purifyUserMessage);
  telemetryData.responseChatMessages.push(
    new LanguageModelChatMessage(LanguageModelChatMessageRole.Assistant, purifiedResult)
  );
  if (
    !purifiedResult ||
    purifiedResult.length === 0 ||
    purifiedResult.indexOf("Sorry, I can't") === 0
  ) {
    return message;
  }
  return purifiedResult;
}

export async function isInputHarmful(
  request: ChatRequest,
  token: CancellationToken,
  telemetryData: OfficeChatTelemetryData
): Promise<boolean> {
  const messages = buildDynamicPrompt(inputRai, request.prompt).messages;
  let response = await getCopilotResponseAsString("copilot-gpt-4", messages, token);
  telemetryData.chatMessages.push(...messages);
  telemetryData.responseChatMessages.push(
    new LanguageModelChatMessage(LanguageModelChatMessageRole.Assistant, response)
  );
  if (!response) {
    throw new Error("Got empty response");
  }

  const separatorIndex = response.indexOf("```");
  if (separatorIndex >= 0) {
    response = response.substring(0, separatorIndex);
  }
  const resultJson = JSON.parse(response);

  if (typeof resultJson.isHarmful !== "boolean") {
    throw new Error(`Failed to parse response: isHarmful is not a boolean.`);
  }

  return resultJson.isHarmful;
}

export async function isOutputHarmful(
  output: string,
  token: CancellationToken,
  spec: Spec
): Promise<boolean> {
  const messages = buildDynamicPrompt(outputRai, output).messages;
  return await isContentHarmful(messages, token, spec);
}

async function isContentHarmful(
  messages: LanguageModelChatMessage[],
  token: CancellationToken,
  spec: Spec
): Promise<boolean> {
  async function getIsHarmfulResponseAsync() {
    const isHarmfulResponse = await getCopilotResponseAsString("copilot-gpt-4", messages, token);
    spec.appendix.telemetryData.chatMessages.push(...messages);
    spec.appendix.telemetryData.responseChatMessages.push(
      new LanguageModelChatMessage(LanguageModelChatMessageRole.Assistant, isHarmfulResponse)
    );
    if (
      !isHarmfulResponse ||
      isHarmfulResponse === "" ||
      isHarmfulResponse.indexOf("Sorry, I can't") === 0
    ) {
      return true;
    }
    return Number.parseInt(isHarmfulResponse) > 15; // This is a number we have to tune.
  }
  const promises = Array(1)
    .fill(null)
    .map(() => getIsHarmfulResponseAsync());
  const results = await Promise.all(promises);
  const isHarmful = results.filter((result) => result === true).length > 0;
  return isHarmful;
}

export async function getOfficeSample(sampleId: string): Promise<SampleConfig> {
  const sampleCollection = await officeSampleProvider.OfficeSampleCollection;
  const sample = sampleCollection.samples.find((sample) => sample.id === sampleId);
  if (!sample) {
    throw new Error("Sample not found");
  }
  return sample;
}<|MERGE_RESOLUTION|>--- conflicted
+++ resolved
@@ -31,13 +31,8 @@
   The rephrased message should be clear and concise for developer.
   `;
   const purifyUserMessage = [
-<<<<<<< HEAD
-    new LanguageModelChatMessage(LanguageModelChatMessageRole.User, userMessagePrompt),
-    new LanguageModelChatMessage(LanguageModelChatMessageRole.System, systemPrompt),
-=======
     new LanguageModelChatMessage(LanguageModelChatMessageRole.User, systemPrompt),
     new LanguageModelChatMessage(LanguageModelChatMessageRole.User, userMessagePrompt),
->>>>>>> ef0e0262
   ];
   const purifiedResult = await getCopilotResponseAsString(
     "copilot-gpt-4",
