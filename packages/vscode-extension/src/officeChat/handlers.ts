// Copyright (c) Microsoft Corporation.
// Licensed under the MIT license.

<<<<<<< HEAD
import * as fs from "fs-extra";
import * as path from "path";
import * as os from "os";
=======
import fs from "fs-extra";
>>>>>>> e56b39ea
import {
  CancellationToken,
  ChatContext,
  ChatFollowup,
  ChatRequest,
  ChatResponseStream,
  ChatResultFeedback,
  LanguageModelChatMessage,
  LanguageModelChatMessageRole,
  ProviderResult,
  QuickPickItem,
  Uri,
  window,
} from "vscode";
import { OfficeChatCommand, officeChatParticipantId } from "./consts";
import { Correlator } from "@microsoft/teamsfx-core";
import followupProvider from "../chat/followupProvider";
import { ExtTelemetry } from "../telemetry/extTelemetry";
import {
  TelemetryEvent,
  TelemetryProperty,
  TelemetryTriggerFrom,
} from "../telemetry/extTelemetryEvents";
import officeCreateCommandHandler from "./commands/create/officeCreateCommandHandler";
import generatecodeCommandHandler from "./commands/generatecode/generatecodeCommandHandler";
import officeNextStepCommandHandler from "./commands/nextStep/officeNextstepCommandHandler";
import { defaultOfficeSystemPrompt } from "./officePrompts";
import { verbatimCopilotInteraction } from "../chat/utils";
import { localize } from "../utils/localizeUtils";
import { ICopilotChatOfficeResult } from "./types";
import { ITelemetryData } from "../chat/types";
import { OfficeChatTelemetryData } from "./telemetry";
import { ConstantString } from "@microsoft/teamsfx-core/build/common/constants";
import { openOfficeDevFolder } from "../utils/workspaceUtils";

export function officeChatRequestHandler(
  request: ChatRequest,
  context: ChatContext,
  response: ChatResponseStream,
  token: CancellationToken
): ProviderResult<ICopilotChatOfficeResult> {
  followupProvider.clearFollowups();
  if (request.command == OfficeChatCommand.Create) {
    return officeCreateCommandHandler(request, context, response, token);
  } else if (request.command == OfficeChatCommand.GenerateCode) {
    return generatecodeCommandHandler(request, context, response, token);
  } else if (request.command == OfficeChatCommand.NextStep) {
    return officeNextStepCommandHandler(request, context, response, token);
  } else {
    return officeDefaultHandler(request, context, response, token);
  }
}

async function officeDefaultHandler(
  request: ChatRequest,
  context: ChatContext,
  response: ChatResponseStream,
  token: CancellationToken
): Promise<ICopilotChatOfficeResult> {
  const officeChatTelemetryData = OfficeChatTelemetryData.createByParticipant(
    officeChatParticipantId,
    ""
  );
  ExtTelemetry.sendTelemetryEvent(
    TelemetryEvent.CopilotChatStart,
    officeChatTelemetryData.properties
  );

  if (!request.prompt) {
    throw new Error(`
Please specify a question when using this command.

Usage: @office Ask questions about Office Add-ins development.`);
  }
  const messages = [
    defaultOfficeSystemPrompt(),
    new LanguageModelChatMessage(LanguageModelChatMessageRole.User, request.prompt),
  ];
  officeChatTelemetryData.chatMessages.push(...messages);
  await verbatimCopilotInteraction("copilot-gpt-4", messages, response, token);
  const followUps: ChatFollowup[] = [
    {
      label: "@office /create an Excel hello world add-in",
      command: "create",
      prompt: "an Excel hello world add-in",
    },
  ];
  followupProvider.addFollowups(followUps);

  officeChatTelemetryData.markComplete();
  ExtTelemetry.sendTelemetryEvent(
    TelemetryEvent.CopilotChat,
    officeChatTelemetryData.properties,
    officeChatTelemetryData.measurements
  );
  return { metadata: { command: undefined, requestId: officeChatTelemetryData.requestId } };
}

export async function chatCreateOfficeProjectCommandHandler(
  folder: string,
  requestId: string,
  matchResultInfo: string,
  appId: string
) {
  const officeChatTelemetryData = OfficeChatTelemetryData.get(requestId);
  if (officeChatTelemetryData) {
    ExtTelemetry.sendTelemetryEvent(
      TelemetryEvent.CopilotChatClickButton,
      {
        ...officeChatTelemetryData.properties,
        [TelemetryProperty.CopilotMatchResultType]: matchResultInfo,
      },
      officeChatTelemetryData.measurements
    );
  }
  // Let user choose the project folder
  let dstPath = "";
  let folderChoice: QuickPickItem | undefined = undefined;
  const defaultFolder = path.join(os.homedir(), ConstantString.RootFolder);
  folderChoice = await window.showQuickPick([
    {
      label: localize("teamstoolkit.qm.defaultFolder"),
      description: defaultFolder,
    },
    {
      label: localize("teamstoolkit.qm.browse"),
    },
  ]);
  if (!folderChoice) {
    return;
  }
  if (folderChoice.label === localize("teamstoolkit.qm.defaultFolder")) {
    dstPath = defaultFolder;
  } else {
    const customFolder = await window.showOpenDialog({
      title: localize("teamstoolkit.chatParticipants.officeAddIn.create.selectFolder.title"),
      openLabel: localize("teamstoolkit.chatParticipants.officeAddIn.create.selectFolder.label"),
      canSelectFiles: false,
      canSelectFolders: true,
      canSelectMany: false,
    });
    if (!customFolder) {
      return;
    }
    dstPath = customFolder[0].fsPath;
  }
  try {
    let workDir = path.join(dstPath, appId);
    let suffix = 1;
    while (fs.pathExistsSync(workDir) && fs.readdirSync(workDir).length > 0) {
      workDir = path.join(dstPath, `${appId}_${suffix++}`);
    }
    fs.ensureDirSync(workDir);
    await fs.copy(folder, workDir);
    await openOfficeDevFolder(Uri.file(workDir), true);
  } catch (error) {
    console.error("Error copying files:", error);
    void window.showErrorMessage(
      localize("teamstoolkit.chatParticipants.officeAddIn.create.failToCreate")
    );
  }
}

export function handleOfficeFeedback(e: ChatResultFeedback): void {
  const result = e.result as ICopilotChatOfficeResult;
  const telemetryData: ITelemetryData = {
    properties: {
      [TelemetryProperty.CopilotChatRequestId]: result.metadata?.requestId ?? "",
      [TelemetryProperty.TriggerFrom]: TelemetryTriggerFrom.CopilotChat,
      [TelemetryProperty.CopilotChatCommand]: result.metadata?.command ?? "",
      [TelemetryProperty.CorrelationId]: Correlator.getId(),
      [TelemetryProperty.HostType]:
        OfficeChatTelemetryData.get(result.metadata?.requestId ?? "")?.properties[
          TelemetryProperty.HostType
        ] ?? "",
      [TelemetryProperty.CopilotChatRelatedSampleName]:
        OfficeChatTelemetryData.get(result.metadata?.requestId ?? "")?.properties[
          TelemetryProperty.CopilotChatRelatedSampleName
        ] ?? "",
    },
    measurements: {
      [TelemetryProperty.CopilotChatFeedbackHelpful]: e.kind,
    },
  };

  ExtTelemetry.sendTelemetryEvent(
    TelemetryEvent.CopilotChatFeedback,
    telemetryData.properties,
    telemetryData.measurements
  );
}<|MERGE_RESOLUTION|>--- conflicted
+++ resolved
@@ -1,13 +1,9 @@
 // Copyright (c) Microsoft Corporation.
 // Licensed under the MIT license.
 
-<<<<<<< HEAD
-import * as fs from "fs-extra";
-import * as path from "path";
-import * as os from "os";
-=======
 import fs from "fs-extra";
->>>>>>> e56b39ea
+import path from "path";
+import os from "os";
 import {
   CancellationToken,
   ChatContext,
