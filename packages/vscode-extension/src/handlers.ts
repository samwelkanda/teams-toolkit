--- conflicted
+++ resolved
@@ -133,15 +133,11 @@
 } from "./utils/commonUtils";
 import { getDefaultString, loadedLocale, localize } from "./utils/localizeUtils";
 import { ExtensionSurvey } from "./utils/survey";
-<<<<<<< HEAD
-=======
-import { MetadataV3 } from "@microsoft/teamsfx-core";
 import {
   openTestToolDisplayMessage,
   openTestToolMessage,
   RecommendedOperations,
 } from "./debug/constants";
->>>>>>> 04d90a50
 
 export let core: FxCore;
 export let tools: Tools;
@@ -1814,21 +1810,14 @@
         commands.executeCommand("vscode.open", helpLinkUrl);
       },
     };
-<<<<<<< HEAD
     VsCodeLogInstance.error(`code:${errorCode}, message: ${e.message}\n Help link: ${e.helpLink}`);
     // eslint-disable-next-line @typescript-eslint/restrict-template-expressions
     VsCodeLogInstance.debug(`Call stack: ${e.stack || e.innerError?.stack || ""}`);
-    const button = await window.showErrorMessage(`[${errorCode}]: ${notificationMessage}`, help);
-=======
-    VsCodeLogInstance.error(
-      `code:${e.source}.${e.name}, message: ${e.message}\n Help link: ${e.helpLink}`
-    );
     const buttons = recommendTestTool ? [runTestTool, help] : [help];
     const button = await window.showErrorMessage(
       `[${errorCode}]: ${notificationMessage}`,
       ...buttons
     );
->>>>>>> 04d90a50
     if (button) button.run();
   } else if (e instanceof SystemError) {
     const sysError = e;
@@ -1857,14 +1846,10 @@
     };
     VsCodeLogInstance.error(`code:${errorCode}, message: ${e.message}`);
     // eslint-disable-next-line @typescript-eslint/restrict-template-expressions
-<<<<<<< HEAD
     VsCodeLogInstance.debug(`Call stack: ${e.stack || e.innerError?.stack || ""}`);
-=======
-    VsCodeLogInstance.error(`code:${e.source}.${e.name}, message: ${e.message}`);
     const buttons = recommendTestTool
       ? [runTestTool, issue, similarIssues]
       : [issue, similarIssues];
->>>>>>> 04d90a50
     const button = await window.showErrorMessage(
       `[${errorCode}]: ${notificationMessage}`,
       ...buttons
