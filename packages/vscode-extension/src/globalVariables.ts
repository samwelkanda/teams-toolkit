--- conflicted
+++ resolved
@@ -13,11 +13,7 @@
   isManifestOnlyOfficeAddinProject,
   manifestUtils,
 } from "@microsoft/teamsfx-core";
-<<<<<<< HEAD
-import { Tools } from "@microsoft/teamsfx-api";
-=======
 import { TeamsAppManifest, Tools } from "@microsoft/teamsfx-api";
->>>>>>> ef0e0262
 
 /**
  * Common variables used throughout the extension. They must be initialized in the activate() method of extension.ts
@@ -88,15 +84,12 @@
   } else {
     return false;
   }
-<<<<<<< HEAD
-=======
 }
 
 export function updateIsDeclarativeCopilotApp(manifest: TeamsAppManifest): boolean {
   const value = manifestUtils.getCapabilities(manifest).includes("copilotGpt");
   isDeclarativeCopilotApp = value;
   return isDeclarativeCopilotApp;
->>>>>>> ef0e0262
 }
 
 export function setCommandIsRunning(isRunning: boolean) {
