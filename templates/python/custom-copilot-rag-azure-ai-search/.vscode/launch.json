--- conflicted
+++ resolved
@@ -1,118 +1,102 @@
 {
-    "version": "0.2.0",
-    "configurations": [
-        {
-            "name": "Launch Remote (Edge)",
-            "type": "msedge",
-            "request": "launch",
-            "url": "https://teams.microsoft.com/l/app/${{TEAMS_APP_ID}}?installAppPackage=true&webjoin=true&${account-hint}",
-            "presentation": {
-                "group": "3-remote",
-                "order": 1
-            },
-            "internalConsoleOptions": "neverOpen"
-        },
-        {
-            "name": "Launch Remote (Chrome)",
-            "type": "chrome",
-            "request": "launch",
-            "url": "https://teams.microsoft.com/l/app/${{TEAMS_APP_ID}}?installAppPackage=true&webjoin=true&${account-hint}",
-            "presentation": {
-                "group": "3-remote",
-                "order": 2
-            },
-            "internalConsoleOptions": "neverOpen"
-        },
-        {
-            "name": "Launch Remote (Desktop)",
-            "type": "node",
-            "request": "launch",
-            "preLaunchTask": "Start Teams App in Desktop Client (Remote)",
-            "presentation": {
-                "group": "3-remote",
-                "order": 3
-            },
-            "internalConsoleOptions": "neverOpen",
-        },
-        {
-            "name": "Launch App (Edge)",
-            "type": "msedge",
-            "request": "launch",
-            "url": "https://teams.microsoft.com/l/app/${{local:TEAMS_APP_ID}}?installAppPackage=true&webjoin=true&${account-hint}",
-            "presentation": {
-                "group": "all",
-                "hidden": true
-            },
-            "internalConsoleOptions": "neverOpen"
-        },
-        {
-            "name": "Launch App (Chrome)",
-            "type": "chrome",
-            "request": "launch",
-            "url": "https://teams.microsoft.com/l/app/${{local:TEAMS_APP_ID}}?installAppPackage=true&webjoin=true&${account-hint}",
-            "presentation": {
-                "group": "all",
-                "hidden": true
-            },
-            "internalConsoleOptions": "neverOpen"
-        },
-        {
-            "name": "Start Python",
-            "type": "debugpy",
-            "request": "launch",
-            "program": "${workspaceFolder}/src/app.py",
-            "cwd": "${workspaceFolder}/src",
-            "console": "integratedTerminal"
-        }
-    ],
-    "compounds": [
-        {
-            "name": "Debug in Teams (Edge)",
-            "configurations": [
-                "Launch App (Edge)",
-                "Start Python"
-            ],
-            "cascadeTerminateToConfigurations": [
-                "Start Python"
-            ],
-            "preLaunchTask": "Start Teams App Locally",
-            "presentation": {
-                "group": "1-local",
-                "order": 1
-            },
-            "stopAll": true
-        },
-        {
-            "name": "Debug in Teams (Chrome)",
-            "configurations": [
-                "Launch App (Chrome)",
-                "Start Python"
-            ],
-            "cascadeTerminateToConfigurations": [
-                "Start Python"
-            ],
-            "preLaunchTask": "Start Teams App Locally",
-            "presentation": {
-                "group": "1-local",
-                "order": 2
-            },
-            "stopAll": true
-<<<<<<< HEAD
-        }
-=======
-        },
-        {
-            "name": "Debug in Teams (Desktop)",
-            "configurations": [
-                "Start Python"
-            ],
-            "preLaunchTask": "Start Teams App in Desktop Client",
-            "presentation": {
-                "group": "1-local",
-                "order": 3
-            },
-            "stopAll": true
-        },
->>>>>>> 67fc803e
-    ]
-}+  "version": "0.2.0",
+  "configurations": [
+    {
+      "name": "Launch Remote (Edge)",
+      "type": "msedge",
+      "request": "launch",
+      "url": "https://teams.microsoft.com/l/app/${{TEAMS_APP_ID}}?installAppPackage=true&webjoin=true&${account-hint}",
+      "presentation": {
+        "group": "3-remote",
+        "order": 1
+      },
+      "internalConsoleOptions": "neverOpen"
+    },
+    {
+      "name": "Launch Remote (Chrome)",
+      "type": "chrome",
+      "request": "launch",
+      "url": "https://teams.microsoft.com/l/app/${{TEAMS_APP_ID}}?installAppPackage=true&webjoin=true&${account-hint}",
+      "presentation": {
+        "group": "3-remote",
+        "order": 2
+      },
+      "internalConsoleOptions": "neverOpen"
+    },
+    {
+      "name": "Launch Remote (Desktop)",
+      "type": "node",
+      "request": "launch",
+      "preLaunchTask": "Start Teams App in Desktop Client (Remote)",
+      "presentation": {
+        "group": "3-remote",
+        "order": 3
+      },
+      "internalConsoleOptions": "neverOpen"
+    },
+    {
+      "name": "Launch App (Edge)",
+      "type": "msedge",
+      "request": "launch",
+      "url": "https://teams.microsoft.com/l/app/${{local:TEAMS_APP_ID}}?installAppPackage=true&webjoin=true&${account-hint}",
+      "presentation": {
+        "group": "all",
+        "hidden": true
+      },
+      "internalConsoleOptions": "neverOpen"
+    },
+    {
+      "name": "Launch App (Chrome)",
+      "type": "chrome",
+      "request": "launch",
+      "url": "https://teams.microsoft.com/l/app/${{local:TEAMS_APP_ID}}?installAppPackage=true&webjoin=true&${account-hint}",
+      "presentation": {
+        "group": "all",
+        "hidden": true
+      },
+      "internalConsoleOptions": "neverOpen"
+    },
+    {
+      "name": "Start Python",
+      "type": "debugpy",
+      "request": "launch",
+      "program": "${workspaceFolder}/src/app.py",
+      "cwd": "${workspaceFolder}/src",
+      "console": "integratedTerminal"
+    }
+  ],
+  "compounds": [
+    {
+      "name": "Debug in Teams (Edge)",
+      "configurations": ["Launch App (Edge)", "Start Python"],
+      "cascadeTerminateToConfigurations": ["Start Python"],
+      "preLaunchTask": "Start Teams App Locally",
+      "presentation": {
+        "group": "1-local",
+        "order": 1
+      },
+      "stopAll": true
+    },
+    {
+      "name": "Debug in Teams (Chrome)",
+      "configurations": ["Launch App (Chrome)", "Start Python"],
+      "cascadeTerminateToConfigurations": ["Start Python"],
+      "preLaunchTask": "Start Teams App Locally",
+      "presentation": {
+        "group": "1-local",
+        "order": 2
+      },
+      "stopAll": true
+    },
+    {
+      "name": "Debug in Teams (Desktop)",
+      "configurations": ["Start Python"],
+      "preLaunchTask": "Start Teams App in Desktop Client",
+      "presentation": {
+        "group": "1-local",
+        "order": 3
+      },
+      "stopAll": true
+    }
+  ]
+}
