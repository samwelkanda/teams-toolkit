--- conflicted
+++ resolved
@@ -1,10 +1,6 @@
 {
     "name": "templates",
-<<<<<<< HEAD
-    "version": "3.0.1",
-=======
     "version": "3.0.2",
->>>>>>> 3d658d20
     "private": "true",
     "license": "MIT",
     "scripts": {
