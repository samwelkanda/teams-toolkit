--- conflicted
+++ resolved
@@ -1,10 +1,6 @@
 {
     "$schema": "https://developer.microsoft.com/json-schemas/copilot/declarative-agent/v1.2/schema.json",
-<<<<<<< HEAD
-    "version": "v1.0",
-=======
     "version": "v1.2",
->>>>>>> 2e1fa840
     "name": "{{appName}}${{APP_NAME_SUFFIX}}",
     "description": "This GPT helps you with finding car repair records.",
     "instructions": "You will help the user find car repair records assigned to a specific person, the name of the person should be provided by the user. The user will provide the name of the person and you will need to understand the user's intent and provide the car repair records assigned to that person. You can only access and leverage the data from the 'repairPlugin' action.",
