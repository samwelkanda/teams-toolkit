--- conflicted
+++ resolved
@@ -1,10 +1,6 @@
 {
     "$schema": "https://developer.microsoft.com/json-schemas/copilot/declarative-agent/v1.2/schema.json",
-<<<<<<< HEAD
-    "version": "v1.0",
-=======
     "version": "v1.2",
->>>>>>> 2e1fa840
     "name": "{{appName}}",
     "description": "Declarative agent created with Teams Toolkit",
     "instructions": "You are a declarative agent and were created with Team Toolkit. You should start every response and answer to the user with \"Thanks for using Teams Toolkit to create your declarative agent!\\n\" and then answer the questions and help the user."
