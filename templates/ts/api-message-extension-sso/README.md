# Overview of Custom Search Results app template

## Build a message extension from a new API with Azure Functions

This app template allows Teams to interact directly with third-party data, apps, and services, enhancing its capabilities and broadening its range of capabilities. It allows Teams to:

- Retrieve real-time information, for example, latest news coverage on a product launch.
- Retrieve knowledge-based information, for example, my team’s design files in Figma.

## Get started with the template

> **Prerequisites**
>
> To run this app template in your local dev machine, you will need:
>
> - [Node.js](https://nodejs.org/), supported versions: 16, 18
> - A [Microsoft 365 account for development](https://docs.microsoft.com/microsoftteams/platform/toolkit/accounts)
> - [Teams Toolkit Visual Studio Code Extension](https://aka.ms/teams-toolkit) version 5.0.0 and higher or [Teams Toolkit CLI](https://aka.ms/teamsfx-toolkit-cli)

1. First, select the Teams Toolkit icon on the left in the VS Code toolbar.
2. In the Account section, sign in with your [Microsoft 365 account](https://docs.microsoft.com/microsoftteams/platform/toolkit/accounts) if you haven't already.
3. Select `Debug in Teams (Edge)` or `Debug in Teams (Chrome)` from the launch configuration dropdown.
<<<<<<< HEAD
4. To trigger the Message Extension, you can click the `+` under compose message area to find your message extension.
   > Note: Please make sure to switch to New Teams when Teams web client has launched
=======
4. When Teams launches in the browser, you can navigate to a chat message and [trigger your search commands from compose message area](https://learn.microsoft.com/microsoftteams/platform/messaging-extensions/what-are-messaging-extensions?tabs=dotnet#search-commands).
>>>>>>> efd2735c

## What's included in the template

| Folder       | Contents                                                                                                    |
| ------------ | ----------------------------------------------------------------------------------------------------------- |
| `.vscode`    | VSCode files for debugging                                                                                  |
| `appPackage` | Templates for the Teams application manifest, the API specification and response template for API responses |
| `env`        | Environment files                                                                                           |
| `infra`      | Templates for provisioning Azure resources                                                                  |
| `src`        | The source code for the repair API                                                                          |

The following files can be customized and demonstrate an example implementation to get you started.

| File                                         | Contents                                                            |
| -------------------------------------------- | ------------------------------------------------------------------- |
| `src/functions/repair.ts`                    | The main file of a function in Azure Functions.                     |
| `src/repairsData.json`                       | The data source for the repair API.                                 |
| `appPackage/apiSpecificationFile/repair.yml` | A file that describes the structure and behavior of the repair API. |
| `appPackage/responseTemplates/repair.json`   | A generated Adaptive Card that used to render API response.         |

The following are Teams Toolkit specific project files. You can [visit a complete guide on Github](https://github.com/OfficeDev/TeamsFx/wiki/Teams-Toolkit-Visual-Studio-Code-v5-Guide#overview) to understand how Teams Toolkit works.

| File                 | Contents                                                                                                                                                                                                                                                |
| -------------------- | ------------------------------------------------------------------------------------------------------------------------------------------------------------------------------------------------------------------------------------------------------- |
| `teamsapp.yml`       | This is the main Teams Toolkit project file. The project file defines two primary things: Properties and configuration Stage definitions.                                                                                                               |
| `teamsapp.local.yml` | This overrides `teamsapp.yml` with actions that enable local execution and debugging.                                                                                                                                                                   |
| `aad.manifest.json`  | This file defines the configuration of Microsoft Entra app. This template will only provision [single tenant](https://learn.microsoft.com/azure/active-directory/develop/single-and-multi-tenant-apps#who-can-sign-in-to-your-app) Microsoft Entra app. |

## How Microsoft Entra works

![microsoft-entra-flow](https://github.com/OfficeDev/TeamsFx/assets/107838226/846e7a60-8cc1-4d8b-852e-2aec93b61fe9)

> **Note**: The Azure Active Directory (AAD) flow is only functional in remote environments. It cannot be tested in a local environment due to the lack of authentication support in Azure Function core tools.

## Addition information and references

- [Extend Teams platform with APIs](https://aka.ms/teamsfx-api-plugin)<|MERGE_RESOLUTION|>--- conflicted
+++ resolved
@@ -20,12 +20,8 @@
 1. First, select the Teams Toolkit icon on the left in the VS Code toolbar.
 2. In the Account section, sign in with your [Microsoft 365 account](https://docs.microsoft.com/microsoftteams/platform/toolkit/accounts) if you haven't already.
 3. Select `Debug in Teams (Edge)` or `Debug in Teams (Chrome)` from the launch configuration dropdown.
-<<<<<<< HEAD
-4. To trigger the Message Extension, you can click the `+` under compose message area to find your message extension.
+4. When Teams launches in the browser, you can navigate to a chat message and [trigger your search commands from compose message area](https://learn.microsoft.com/microsoftteams/platform/messaging-extensions/what-are-messaging-extensions?tabs=dotnet#search-commands).
    > Note: Please make sure to switch to New Teams when Teams web client has launched
-=======
-4. When Teams launches in the browser, you can navigate to a chat message and [trigger your search commands from compose message area](https://learn.microsoft.com/microsoftteams/platform/messaging-extensions/what-are-messaging-extensions?tabs=dotnet#search-commands).
->>>>>>> efd2735c
 
 ## What's included in the template
 
