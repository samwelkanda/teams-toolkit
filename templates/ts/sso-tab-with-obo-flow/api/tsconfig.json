{
  "compilerOptions": {
    "module": "commonjs",
    "target": "es6",
<<<<<<< HEAD
    "esModuleInterop": true,  
    "allowSyntheticDefaultImports": true,  
=======
    "esModuleInterop": true,
    "allowSyntheticDefaultImports": true,
    "moduleResolution": "nodenext",
>>>>>>> 589494fd
    "outDir": "dist",
    "rootDir": ".",
    "sourceMap": true,
    "strict": false,
    "typeRoots": ["./node_modules/@types"]
  }
}<|MERGE_RESOLUTION|>--- conflicted
+++ resolved
@@ -2,14 +2,9 @@
   "compilerOptions": {
     "module": "commonjs",
     "target": "es6",
-<<<<<<< HEAD
-    "esModuleInterop": true,  
-    "allowSyntheticDefaultImports": true,  
-=======
     "esModuleInterop": true,
     "allowSyntheticDefaultImports": true,
     "moduleResolution": "nodenext",
->>>>>>> 589494fd
     "outDir": "dist",
     "rootDir": ".",
     "sourceMap": true,
