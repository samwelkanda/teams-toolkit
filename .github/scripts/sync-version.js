--- conflicted
+++ resolved
@@ -44,11 +44,7 @@
                 continue;
             }
             fileChange = true;
-<<<<<<< HEAD
-            if (semver.prerelease(value)) {
-=======
             if(semver.prerelease(value) && (semver.prerelease(value)[0] === "alpha" || semver.prerelease(value)[0] === "beta")){
->>>>>>> 5ef84df8
                 dep_[key] = value;
             } else {
                 dep_[key] = `^${value}`;
