--- conflicted
+++ resolved
@@ -44,7 +44,7 @@
         run: |
           echo It's only allowed to alpha on dev branch.
           exit 1
-      
+
       - name: Validate inputs for ga
         if: ${{ github.event_name == 'workflow_dispatch' && github.ref == 'refs/heads/ga' && github.event.inputs.preid != 'beta' }}
         run: |
@@ -85,8 +85,7 @@
 
       - name: manage pkgs to release
         if: ${{ github.event_name == 'workflow_dispatch' && github.event.inputs.pkgs }}
-        run:
-          bash .github/scripts/lerna.sh ${{github.event.inputs.pkgs}}
+        run: bash .github/scripts/lerna.sh ${{github.event.inputs.pkgs}}
 
       - name: Setup project
         run: |
@@ -101,7 +100,7 @@
         if: ${{ github.ref == 'refs/heads/dev' }}
         run: |
           npx lerna version prerelease --preid=alpha.$(git rev-parse --short HEAD) --exact --no-push --allow-branch dev --yes
-      
+
       - name: release beta npm packages to npmjs.org
         if: ${{ github.ref == 'refs/heads/ga' }}
         run: |
@@ -174,7 +173,7 @@
           artifacts: ${{ runner.temp }}/teamsfx_templates/*.zip
           allowUpdates: true
           removeArtifacts: true
-      
+
       - name: release templates' beta version to github
         if: ${{ contains(steps.version-change.outputs.CHANGED, 'templates@') && github.ref == 'refs/heads/ga' }}
         uses: ncipollo/release-action@v1.10.0
@@ -210,7 +209,7 @@
         uses: ncipollo/release-action@v1.10.0
         with:
           artifacts: ${{ runner.temp }}/teamsfx_templates/*.zip
-          name: 'Release for ${{ steps.version-change.outputs.TEMPLATE_VERSION }}'
+          name: "Release for ${{ steps.version-change.outputs.TEMPLATE_VERSION }}"
           token: ${{ secrets.GITHUB_TOKEN }}
           tag: ${{ steps.version-change.outputs.TEMPLATE_VERSION }}
           allowUpdates: true
@@ -224,10 +223,10 @@
         uses: ncipollo/release-action@v1.10.0
         with:
           artifacts: ${{ runner.temp }}/template-tags.txt
-          name: 'Template Tag List'
-          body: 'Release to maintain template tag list.'
+          name: "Template Tag List"
+          body: "Release to maintain template tag list."
           token: ${{ secrets.github_token }}
-          tag: 'template-tag-list'
+          tag: "template-tag-list"
           allowUpdates: true
 
       - name: download simpleauth to fx-core
@@ -298,7 +297,7 @@
         uses: ncipollo/release-action@v1.10.0
         with:
           token: ${{ secrets.CD_PAT }}
-          tag: '@microsoft/teamsfx-server-${{ steps.version-change.outputs.SERVER_VERSION_NUM }}'
+          tag: "@microsoft/teamsfx-server-${{ steps.version-change.outputs.SERVER_VERSION_NUM }}"
           artifacts: ./packages/server/lib/*.exe
           prerelease: true
           artifactErrorsFailBuild: true
@@ -340,7 +339,7 @@
         uses: ncipollo/release-action@v1.10.0
         with:
           token: ${{ secrets.CD_PAT }}
-          tag: 'vscode-extension-${{ steps.version-change.outputs.EXTENSION_VERSION_NUM }}'
+          tag: "vscode-extension-${{ steps.version-change.outputs.EXTENSION_VERSION_NUM }}"
           artifacts: ./packages/**/*.vsix
           prerelease: true
           artifactErrorsFailBuild: true
@@ -370,12 +369,8 @@
           rm -f versions.json
           echo ${{steps.version-change.outputs.CHANGED}} > changed.txt
           npx lerna ls -all --json > versions.json
-      
+
       - name: upload release info to artifact
-<<<<<<< HEAD
-        if: ${{ steps.version-change.outputs.CHANGED }}
-=======
->>>>>>> d27ee74c
         uses: actions/upload-artifact@v3
         with:
           name: release
